--- conflicted
+++ resolved
@@ -739,14 +739,6 @@
         return dt_local.date().isoformat(), time_str, source
 
     midnight = datetime.min.time()
-<<<<<<< HEAD
-    json_roots = list(_collect_all_json(soup))
-
-    # 1. listingData.lastPosted.unix (epoch seconds with time component)
-    for root in json_roots:
-        unix_ts = jget(root, ["listingData", "lastPosted", "unix"])
-        if unix_ts in (None, "", 0):
-=======
 
     # 1. DOM metatable "Listed on"
     for node in soup.select('[da-id="metatable-item"], .meta-table__item__wrapper__value'):
@@ -754,7 +746,6 @@
         if not txt:
             continue
         if not txt.lower().startswith("listed on"):
->>>>>>> dc7935d5
             continue
         dt, _ = _parse_datetime_candidate(unix_ts)
         posted_date, posted_time, source = finalize(dt, True, "json:lastPosted.unix")
@@ -784,38 +775,6 @@
                 break
         if not isinstance(meta_items, list):
             continue
-<<<<<<< HEAD
-
-        for item in meta_items:
-            if not isinstance(item, dict):
-                continue
-
-            texts = []
-            label = item.get("label")
-            if isinstance(label, str):
-                texts.append(label)
-            value = item.get("value")
-            if isinstance(value, str):
-                texts.append(value)
-            elif isinstance(value, dict):
-                for key in ("text", "label", "value"):
-                    cand = value.get(key)
-                    if isinstance(cand, str):
-                        texts.append(cand)
-
-            for txt in texts:
-                if not txt:
-                    continue
-                m = re.search(r"listed on\s*(.*)", txt, re.I)
-                if not m:
-                    continue
-                date_obj = _parse_date_value(m.group(1))
-                if date_obj and (date_obj.year >= 2000) and (date_obj <= today):
-                    dt = datetime.combine(date_obj, midnight, tzinfo=MY_TZ)
-                    posted_date, posted_time, source = finalize(dt, False, "json:detailsData.metatable")
-                    if posted_date:
-                        return posted_date, posted_time, source
-=======
         date_obj = _parse_date_value(m.group(1))
         if date_obj and (date_obj.year >= 2000) and (date_obj <= today):
             dt = datetime.combine(date_obj, midnight, tzinfo=MY_TZ)
@@ -882,7 +841,6 @@
                 posted_date, posted_time, source = finalize(dt, False, "jsonld:datePublished")
                 if posted_date:
                     return posted_date, posted_time, source
->>>>>>> dc7935d5
 
     return "", "", ""
 
@@ -2386,17 +2344,10 @@
             "title": description_title,
             "price_currency": price_currency or ("MYR" if price_value else ""),
             "price": price_str,
-<<<<<<< HEAD
-            # "price_source": price_source,
-            "posted_date": posted_date,
-            "posted_time": posted_time,
-            # "posted_date_source": posted_date_source,
-=======
             "price_source": price_source,
             "posted_date": posted_date,
             "posted_time": posted_time,
             "posted_date_source": posted_date_source,
->>>>>>> dc7935d5
             "tenure": tenure,
             # "rooms": bed_n or "",
             # "toilets": bath_n or "",
@@ -2440,15 +2391,8 @@
             # "short_title","short_title_source",
             # "long_title","long_title_source","long_title_suspect",
             "title",
-<<<<<<< HEAD
-            "price_currency","price",
-            # "price_source",
-            "posted_date","posted_time",
-            # "posted_date_source",
-=======
             "price_currency","price","price_source",
             "posted_date","posted_time","posted_date_source",
->>>>>>> dc7935d5
             "tenure",
             # "rooms","toilets",
             "bedroom_raw","bathroom_raw",
