# -*- coding: utf-8 -*-
"""
iProperty extractor — Spyder-friendly (v2a)
- If ROOT is blank or not found, prompts you to select a folder (GUI if available; else console input).
- Traverses a ROOT directory (plain .html, .htm, .zip containing html, and gzipped html)
- Extracts listing fields with resilient fallbacks
- Writes a CSV named 'iproperty_extract.csv' inside the selected ROOT

How to run in Spyder:
1) Open this file.
2) (Optional) Put your folder path in ROOT below; or just Run and choose a folder when prompted.
3) Press Run ▶. When finished, see the CSV path printed at the end.
"""

import os, re, json, csv, zipfile, gzip, sys
<<<<<<< HEAD
from html import unescape
=======
>>>>>>> 0baf7c0b
from datetime import datetime, timezone, timedelta
from urllib.parse import urlparse

# Try BeautifulSoup; if missing, print a clear hint.
try:
    from bs4 import BeautifulSoup
except ImportError:
    print("Missing dependency: bs4. Install with:  pip install beautifulsoup4")
    raise

# ------------------- CONFIG -------------------
# Leave blank to be prompted at runtime
ROOT = r""

OUT_BASENAME = "iproperty_extract.csv"

# ------------------- RUNTIME FOLDER PICKER -------------------
def pick_root_if_needed(root):
    if root and os.path.isdir(root):
        return root

    # Try Tkinter folder picker first
    try:
        import tkinter as tk
        from tkinter import filedialog
        tk.Tk().withdraw()
        folder = filedialog.askdirectory(title="Select the adview folder (contains .html/.zip files)")
        if folder and os.path.isdir(folder):
            return folder
    except Exception:
        pass

    # Fallback to console input
    while True:
        try:
            folder = input("Enter folder path to scan (or leave blank to quit): ").strip('"').strip()
        except EOFError:
            folder = ""
        if not folder:
            print("No folder selected. Exiting.")
            sys.exit(0)
        if os.path.isdir(folder):
            return folder
        print("Path not found. Try again.\n")

# ------------------- HELPERS -------------------
def _num(s):
    if s is None:
        return None
    m = re.search(r"(-?\d+(?:\.\d+)?)", str(s).replace(',', ''))
    return float(m.group(1)) if m else None

def _digits_only(s):
    return re.sub(r"\D+", "", s or "")

def _is_blank(x):
    return x is None or (str(x).strip() in {"", "-", "N/A", "n/a", "None"})

def _is_sqft(u):
    u = (u or "").lower()
    return ("ft" in u) or ("sqft" in u) or ("sf" in u)

def _is_sqm(u):
    u = (u or "").lower()
    return ("sqm" in u) or ("m²" in u) or ("sq.m" in u) or ("square meter" in u)

def _area_to_sqft(value, unit_txt):
    if value is None:
        return None
    if _is_sqm(unit_txt):
        return value * 10.7639
    return value

LAND_UNIT_TOKENS = {
    "sq ft": {"sq ft", "sqft", "square feet", "sq. ft", "sf", "ft²", "ft2", "ft"},
    "sqm": {"sq m", "sqm", "square metre", "square meter", "sq.m", "m²", "m2"},
    "acre": {"acre", "ac", "acres"},
    "hectare": {"hectare", "ha", "hectares"},
}

LAND_UNIT_FACTORS = {
    "sq ft": 1.0,
    "sqm": 10.7639,
    "acre": 43560.0,
    "hectare": 107639.0,
}


def _canonical_land_unit(unit_txt):
    if not unit_txt:
        return ""
    u = str(unit_txt).strip().lower()
    if not u:
        return ""
    u = u.replace(".", " ").replace(",", " ")
    u = re.sub(r"\s+", " ", u)
    for canon, tokens in LAND_UNIT_TOKENS.items():
        if any(tok in u for tok in tokens):
            return canon
    return ""


def _land_to_sqft(value, unit):
    if value is None or unit not in LAND_UNIT_FACTORS:
        return None
    return value * LAND_UNIT_FACTORS[unit]


def _format_number(val):
    if val is None:
        return ""
    if abs(val - round(val)) < 1e-6:
        return f"{int(round(val)):,}"
    return f"{val:,.2f}".rstrip("0").rstrip(".")

def jget(obj, path):
    cur = obj
    try:
        for k in path:
            if isinstance(cur, list) and isinstance(k, int):
                cur = cur[k]
            elif isinstance(cur, dict):
                cur = cur.get(k)
            else:
                return None
        return cur
    except Exception:
        return None

def _iter_script_jsons(soup):
    for sc in soup.find_all("script"):
        t = (sc.get("type") or "").lower()
        if sc.get("id") == "__NEXT_DATA__" or t in ("application/json", "application/ld+json"):
            txt = (sc.string or sc.text or "").strip()
            if not txt:
                continue
            try:
                data = json.loads(txt)
            except Exception:
                continue
            if isinstance(data, list):
                for item in data:
                    if isinstance(item, (dict, list)):
                        yield item
            elif isinstance(data, (dict, list)):
                yield data

def _collect_all_json(soup):
    out = []
    for obj in _iter_script_jsons(soup):
        out.append(obj)
        if isinstance(obj, dict):
            maybe = jget(obj, ["props", "pageProps"])
            if isinstance(maybe, dict):
                out.append(maybe)
                pd = maybe.get("pageData") or {}
                if isinstance(pd, dict):
                    out.append(pd)
                    dd = pd.get("data") or {}
                    if isinstance(dd, dict):
                        out.append(dd)
    return out

def _first_non_empty(*candidates):
    for c in candidates:
        if isinstance(c, (list, dict)):
            if c:
                return c
        else:
            if not _is_blank(c):
                return c
    return None

<<<<<<< HEAD

def _normalize_subtitle_text(text):
    if _is_blank(text):
        return ""
    txt = unescape(str(text))
    txt = re.sub(r"<[^>]+>", " ", txt)
    txt = re.sub(r"\s+", " ", txt).strip()
    return txt


def _normalize_location_text(text):
    if _is_blank(text):
        return ""
    txt = unescape(str(text))
    txt = re.sub(r"<[^>]+>", " ", txt)
    txt = re.sub(r"\s+", " ", txt).strip(" ,")
    return txt

=======
>>>>>>> 0baf7c0b
MY_TZ = timezone(timedelta(hours=8))
SHORT_TITLE_FORBIDDEN_RE = re.compile(r"\b(for sale|for rent|psf|iproperty)\b", re.I)
SHORT_TITLE_BY_RE = re.compile(r"\bby\b", re.I)
SHORT_TITLE_RM_RE = re.compile(r"\brm\b", re.I)
LONG_TRANS_RE = re.compile(r"\bfor\s+(sale|rent)\b", re.I)
LONG_TYPE_RE = re.compile(
    r"\b(Condominium|Apartment|Serviced Residence|Terrace|Semi-?D|Bungalow|Shop-?Office|Office|Land|Factory)\b",
    re.I,
)
LONG_PRICE_RE = re.compile(r"RM\s*[0-9][0-9,\.]*", re.I)
RENT_HINT_RE = re.compile(r"(/mo\b|/month\b|per\s+month|monthly)", re.I)
HEAD_PRICE_RE = re.compile(r"RM\s*([0-9][0-9,\.]*)", re.I)
DATE_WORD_RE = re.compile(r"\b(\d{1,2}\s+[A-Za-z]{3,9}\s+\d{4}|\d{4}-\d{2}-\d{2})\b")

def _normalize_spaces(text):
    return re.sub(r"\s+", " ", str(text or "")).strip()


def _clean_short_title(text):
    s = _normalize_spaces(text)
    s = s.strip(",-|•")
    s = re.sub(r"\s*,\s*", ", ", s)
    return s


def _short_title_guard(text):
    if not text:
        return False
    candidate = text.strip()
    if not (8 <= len(candidate) <= 60):
        return False
    lower = candidate.lower()
    if SHORT_TITLE_FORBIDDEN_RE.search(lower):
        return False
    if SHORT_TITLE_BY_RE.search(lower):
        return False
    if SHORT_TITLE_RM_RE.search(lower):
        return False
    parts = [p for p in re.split(r"\s*,\s*|\s+in\s+|\s+at\s+", candidate) if p]
    if len(parts) > 3:
        return False
    return True


def _title_from_slug(slug):
    slug = slug.replace("-", " ")
    slug = re.sub(r"\s+", " ", slug)
    words = [w.capitalize() if w else "" for w in slug.split(" ")]
    return " ".join(words).strip()


def _parse_price_number(value):
    if value is None:
        return None
    if isinstance(value, (int, float)):
        return float(value)
    s = re.sub(r"[^0-9\.]+", "", str(value))
    if not s:
        return None
    try:
        return float(s)
    except Exception:
        return None


def _coerce_price_value(num):
    if num is None:
        return None
    if abs(num - round(num)) < 1e-6:
        return float(round(num))
    return float(num)


def _clean_long_title(text):
    s = _normalize_spaces(text)
    if not s:
        return ""
    s = re.sub(r"\s*[|\-]\s*iProperty\.com\.my\b", "", s, flags=re.I)
    s = re.sub(r"\bby\s+[^|\-•]+", "", s, flags=re.I)
    s = re.sub(r"\bREN\s*[:\-]?\s*\d+\b", "", s, flags=re.I)
    s = re.sub(r"\bPEA\s*[:\-]?\s*\d+\b", "", s, flags=re.I)
    s = re.sub(r"\bREA\s*[:\-]?\s*\d+\b", "", s, flags=re.I)
    s = LONG_PRICE_RE.sub("", s)
    s = re.sub(r"\s{2,}", " ", s)
    return s.strip(" ,-|•")


def _ensure_my_date(dt):
    if dt is None:
        return None
    if dt.tzinfo is None:
        dt = dt.replace(tzinfo=MY_TZ)
    else:
        dt = dt.astimezone(MY_TZ)
    return dt.date()


def _parse_date_value(value):
    if value is None:
        return None
    if isinstance(value, (int, float)):
        try:
            return _ensure_my_date(datetime.fromtimestamp(float(value), tz=timezone.utc))
        except Exception:
            return None
    s = str(value).strip()
    if not s:
        return None
    if re.fullmatch(r"\d{8}", s):
        try:
            dt = datetime.strptime(s, "%Y%m%d")
            return _ensure_my_date(dt)
        except Exception:
            pass
    iso_candidate = s.replace("Z", "+00:00")
    try:
        dt = datetime.fromisoformat(iso_candidate)
        return _ensure_my_date(dt)
    except Exception:
        pass
    for fmt in ("%Y-%m-%d %H:%M:%S", "%Y-%m-%d", "%d %b %Y", "%d %B %Y", "%b %d, %Y", "%d/%m/%Y"):
        try:
            dt = datetime.strptime(s, fmt)
            return _ensure_my_date(dt)
        except Exception:
            continue
    return None


# ------------------- FIELD EXTRACTORS -------------------
REN_PAT = re.compile(r"\bREN[:\-]?\s*(\d{3,7})\b", re.I)

def extract_url(html, soup):
    m = re.search(r'"shareLink"\s*:\s*"([^"]+)"', html, re.I)
    if m:
        return m.group(1).strip()
    link = soup.find("link", rel=lambda v: v and "canonical" in v.lower())
    if link and link.get("href"):
        return link["href"].strip()
    og = soup.find("meta", property="og:url")
    if og and og.get("content"):
        return og["content"].strip()
    tw = soup.find("meta", attrs={"name": "twitter:url"})
    if tw and tw.get("content"):
        return tw.get("content").strip()
    return ""

def extract_ld_objects(soup, at_type=None):
    for obj in _iter_script_jsons(soup):
        if isinstance(obj, dict) and obj.get("@type"):
            if (at_type is None) or (obj.get("@type") == at_type):
                yield obj
        elif isinstance(obj, list):
            for o in obj:
                if isinstance(o, dict) and o.get("@type"):
                    if (at_type is None) or (o.get("@type") == at_type):
                        yield o

def extract_price(html, soup, is_rent):
    candidates = []
    order = 0

    def add_candidate(amount, currency, source, priority, raw_text="", rent_hint=False):
        nonlocal order
        if amount is None:
            return
        currency = (currency or "").upper()
        if currency == "RM":
            currency = "MYR"
        if currency and currency != "MYR":
            return
        value = _coerce_price_value(amount)
        if value is None or value <= 0:
            return
        if is_rent:
            if value > 100000:
                return
        else:
            if value < 10000:
                return
        if raw_text and len(raw_text) > 64:
            raw_text = raw_text[:64]
        candidates.append(
            {
                "amount": value,
                "currency": "MYR",
                "source": source,
                "priority": priority,
                "rent_hint": bool(rent_hint),
                "order": order,
            }
        )
        order += 1

    # 1. Flight/Next data
    flight_found = False
    for root in _collect_all_json(soup):
        if flight_found:
            break
        price_obj = jget(root, ["listingDetail", "price"])
        if isinstance(price_obj, dict):
            currency = price_obj.get("currency") or price_obj.get("priceCurrency")
            price_val = None
            if price_obj.get("min"):
                price_val = _parse_price_number(price_obj.get("min"))
            if price_val is None and price_obj.get("max"):
                price_val = _parse_price_number(price_obj.get("max"))
            if price_val is None and price_obj.get("value"):
                price_val = _parse_price_number(price_obj.get("value"))
            if price_val is not None:
                rent_hint = False
                business = price_obj.get("businessFunction") or ""
                if isinstance(business, str) and "lease" in business.lower():
                    rent_hint = True
                add_candidate(price_val, currency or "MYR", "flight.price", 4, rent_hint=rent_hint)
                flight_found = True
                break
        listing_price = jget(root, ["listingData", "price"])
        if listing_price is not None:
            currency = jget(root, ["listingData", "priceCurrency"]) or ""
            pretty = jget(root, ["listingData", "pricePretty"]) or ""
            listing_type = str(jget(root, ["listingData", "listingType"]) or "")
            rent_hint = bool(RENT_HINT_RE.search(pretty)) or listing_type.lower() == "rent"
            add_candidate(_parse_price_number(listing_price), currency or pretty, "flight.price", 4, raw_text=pretty, rent_hint=rent_hint)
            flight_found = True
            break

    # 2. JSON-LD offers
    for o in extract_ld_objects(soup, "RealEstateListing"):
        offers = o.get("offers") or {}
        if isinstance(offers, list):
            offers = offers[0] if offers else {}
        price_val = offers.get("price")
        currency = offers.get("priceCurrency") or offers.get("currency")
        if price_val:
            rent_hint = False
            business = offers.get("businessFunction") or ""
            if isinstance(business, str) and "lease" in business.lower():
                rent_hint = True
            add_candidate(_parse_price_number(price_val), currency, "jsonld.offers", 3, rent_hint=rent_hint)
            break

    # 3. DOM headline
    dom_texts = []
    selectors = [
        '[da-id="price-amount"]',
        '[data-automation-id="listing-price"]',
        '[data-automation-id="price"]',
        '.price-amount',
        '.listing-price',
    ]
    seen_dom = set()
    for sel in selectors:
        for node in soup.select(sel):
            txt = node.get_text(" ", strip=True)
            if not txt:
                continue
            key = txt.lower()
            if key in seen_dom:
                continue
            seen_dom.add(key)
            dom_texts.append(txt)
    # fallback to headline pretty price from JSON if not captured
    if not dom_texts:
        for root in _collect_all_json(soup):
            pretty = jget(root, ["listingData", "pricePretty"])
            if pretty:
                dom_texts.append(str(pretty))
                break

    for txt in dom_texts:
        if not txt:
            continue
        lower = txt.lower()
        if any(term in lower for term in ["psf", "psm", "per sq", "sqft", "sqm"]):
<<<<<<< HEAD
            continue
        if "deposit" in lower or "booking" in lower:
            continue
        rent_hint = bool(RENT_HINT_RE.search(txt)) or ("for rent" in lower)
        amounts = [
            _parse_price_number(m.group(1))
            for m in HEAD_PRICE_RE.finditer(txt)
        ]
        amounts = [a for a in amounts if a]
        if not amounts:
            continue
        pick_amount = None
        if is_rent:
            # Prefer the first amount with rent hint context
            pick_amount = amounts[0]
        else:
            pick_amount = max(amounts)
        add_candidate(pick_amount, "MYR", "dom.rm", 2, raw_text=txt, rent_hint=rent_hint)

    # 4. Head titles fallback
    head_candidates = []
    og = soup.find("meta", property="og:title")
    if og and og.get("content"):
        head_candidates.append((og.get("content"), "og"))
    title_txt = soup.title.get_text() if soup.title else ""
    if title_txt:
        head_candidates.append((title_txt, "title"))
    tw = soup.find("meta", attrs={"name": "twitter:title"})
    if tw and tw.get("content"):
        head_candidates.append((tw.get("content"), "twitter"))

    for text_val, label in head_candidates:
        if not text_val:
            continue
        cleaned = _normalize_spaces(text_val)
        if not LONG_TRANS_RE.search(cleaned):
            continue
        if any(term in cleaned.lower() for term in ["psf", "psm", "per sq", "sqft", "sqm"]):
            continue
        mm = HEAD_PRICE_RE.search(cleaned)
        if not mm:
            continue
        rent_hint = bool(RENT_HINT_RE.search(cleaned)) or ("for rent" in cleaned.lower())
        add_candidate(_parse_price_number(mm.group(1)), "MYR", "head.title", 1, raw_text=cleaned, rent_hint=rent_hint)
        break

    if not candidates:
        return "", None, ""

    # Choose best candidate per priority respecting rent/sale heuristics
    candidates.sort(key=lambda x: (-x["priority"], x["order"]))
    grouped = {}
    for c in candidates:
        grouped.setdefault(c["priority"], []).append(c)
    for priority in sorted(grouped.keys(), reverse=True):
        group = grouped[priority]
        if is_rent:
            rent_group = [c for c in group if c["rent_hint"]]
            if rent_group:
                rent_group.sort(key=lambda x: (x["amount"], x["order"]))
                best = rent_group[0]
                return best["currency"], best["amount"], best["source"]
        if not is_rent and priority == 2:
            group.sort(key=lambda x: (-x["amount"], x["order"]))
        else:
            group.sort(key=lambda x: (x["order"]))
        best = group[0]
        return best["currency"], best["amount"], best["source"]

    best = candidates[0]
    return best["currency"], best["amount"], best["source"]


def extract_description_title(soup):
    for node in soup.select(".description-block-root h3.subtitle"):
        txt = node.get_text(" ", strip=True)
        cleaned = _normalize_subtitle_text(txt)
        if cleaned:
            return cleaned, "dom"

    for root in _collect_all_json(soup):
        value = jget(root, ["descriptionBlockData", "subtitle"])
        if isinstance(value, str):
            cleaned = _normalize_subtitle_text(value)
            if cleaned:
                return cleaned, "json"

    return "", ""


def extract_short_title(soup, url):
    # 1. JSON-LD RealEstateListing.name
    for o in extract_ld_objects(soup, "RealEstateListing"):
        name = o.get("name")
        cleaned = _clean_short_title(name)
        if _short_title_guard(cleaned):
            return cleaned, "ld"

    # 2. H1 text
    h1_candidates = []
    selectors = [
        '[da-id="property-title"]',
        '[data-automation-id="listing-title"]',
        "h1",
    ]
    seen = set()
    for sel in selectors:
        for node in soup.select(sel):
            txt = node.get_text(" ", strip=True)
            if not txt:
                continue
            key = txt.strip().lower()
            if key in seen:
                continue
            seen.add(key)
            h1_candidates.append(txt)
    for txt in h1_candidates:
        cleaned = _clean_short_title(txt)
        if _short_title_guard(cleaned):
            return cleaned, "h1"

    # 3. URL fallback
    candidate = ""
    if url:
        parsed = urlparse(url)
        if parsed.netloc and "iproperty.com.my" in parsed.netloc:
            segments = [seg for seg in parsed.path.split("/") if seg]
            target_idx = None
            for idx, seg in enumerate(segments):
                if re.match(r"(sale|rent)(?:-|$)", seg):
                    target_idx = idx
                    break
            if target_idx is not None:
                slugs = []
                j = target_idx - 1
                while j >= 0 and len(slugs) < 2:
                    slug = segments[j]
                    if slug.lower().startswith("ol-sale-"):
                        j -= 1
                        continue
                    if slug.lower() == "property" and len(slugs) == 0 and j > 0:
                        j -= 1
                        continue
                    slugs.append(slug)
                    j -= 1
                slugs = list(reversed(slugs))
                if slugs:
                    parts = [_title_from_slug(s) for s in slugs if s]
                    candidate = ", ".join([p for p in parts if p])
    cleaned = _clean_short_title(candidate)
    if _short_title_guard(cleaned):
        return cleaned, "url"

    return "", ""


def extract_long_title(soup, short_title):
    sources = []
    og = soup.find("meta", property="og:title")
    if og and og.get("content"):
        sources.append((og.get("content"), "og"))
    title_txt = soup.title.get_text() if soup.title else ""
    if title_txt:
        sources.append((title_txt, "title"))
    tw = soup.find("meta", attrs={"name": "twitter:title"})
    if tw and tw.get("content"):
        sources.append((tw.get("content"), "twitter"))

    fallback = None
    fallback_reason = ""
    for raw, src in sources:
        cleaned = _clean_long_title(raw)
        if not cleaned:
            continue
        length_ok = 20 <= len(cleaned) <= 140
        has_trans = bool(LONG_TRANS_RE.search(cleaned))
        has_type = bool(LONG_TYPE_RE.search(cleaned))
        if not fallback and has_trans and length_ok:
            fallback = (cleaned, src)
            if not has_type:
                fallback_reason = "missing_type"
        if not length_ok or not has_trans:
            continue
        if not has_type:
            if not fallback:
                fallback = (cleaned, src)
                fallback_reason = "missing_type"
            continue
=======
            continue
        if "deposit" in lower or "booking" in lower:
            continue
        rent_hint = bool(RENT_HINT_RE.search(txt)) or ("for rent" in lower)
        amounts = [
            _parse_price_number(m.group(1))
            for m in HEAD_PRICE_RE.finditer(txt)
        ]
        amounts = [a for a in amounts if a]
        if not amounts:
            continue
        pick_amount = None
        if is_rent:
            # Prefer the first amount with rent hint context
            pick_amount = amounts[0]
        else:
            pick_amount = max(amounts)
        add_candidate(pick_amount, "MYR", "dom.rm", 2, raw_text=txt, rent_hint=rent_hint)

    # 4. Head titles fallback
    head_candidates = []
    og = soup.find("meta", property="og:title")
    if og and og.get("content"):
        head_candidates.append((og.get("content"), "og"))
    title_txt = soup.title.get_text() if soup.title else ""
    if title_txt:
        head_candidates.append((title_txt, "title"))
    tw = soup.find("meta", attrs={"name": "twitter:title"})
    if tw and tw.get("content"):
        head_candidates.append((tw.get("content"), "twitter"))

    for text_val, label in head_candidates:
        if not text_val:
            continue
        cleaned = _normalize_spaces(text_val)
        if not LONG_TRANS_RE.search(cleaned):
            continue
        if any(term in cleaned.lower() for term in ["psf", "psm", "per sq", "sqft", "sqm"]):
            continue
        mm = HEAD_PRICE_RE.search(cleaned)
        if not mm:
            continue
        rent_hint = bool(RENT_HINT_RE.search(cleaned)) or ("for rent" in cleaned.lower())
        add_candidate(_parse_price_number(mm.group(1)), "MYR", "head.title", 1, raw_text=cleaned, rent_hint=rent_hint)
        break

    if not candidates:
        return "", None, ""

    # Choose best candidate per priority respecting rent/sale heuristics
    candidates.sort(key=lambda x: (-x["priority"], x["order"]))
    grouped = {}
    for c in candidates:
        grouped.setdefault(c["priority"], []).append(c)
    for priority in sorted(grouped.keys(), reverse=True):
        group = grouped[priority]
        if is_rent:
            rent_group = [c for c in group if c["rent_hint"]]
            if rent_group:
                rent_group.sort(key=lambda x: (x["amount"], x["order"]))
                best = rent_group[0]
                return best["currency"], best["amount"], best["source"]
        if not is_rent and priority == 2:
            group.sort(key=lambda x: (-x["amount"], x["order"]))
        else:
            group.sort(key=lambda x: (x["order"]))
        best = group[0]
        return best["currency"], best["amount"], best["source"]

    best = candidates[0]
    return best["currency"], best["amount"], best["source"]


def extract_short_title(soup, url):
    # 1. JSON-LD RealEstateListing.name
    for o in extract_ld_objects(soup, "RealEstateListing"):
        name = o.get("name")
        cleaned = _clean_short_title(name)
        if _short_title_guard(cleaned):
            return cleaned, "ld"

    # 2. H1 text
    h1_candidates = []
    selectors = [
        '[da-id="property-title"]',
        '[data-automation-id="listing-title"]',
        "h1",
    ]
    seen = set()
    for sel in selectors:
        for node in soup.select(sel):
            txt = node.get_text(" ", strip=True)
            if not txt:
                continue
            key = txt.strip().lower()
            if key in seen:
                continue
            seen.add(key)
            h1_candidates.append(txt)
    for txt in h1_candidates:
        cleaned = _clean_short_title(txt)
        if _short_title_guard(cleaned):
            return cleaned, "h1"

    # 3. URL fallback
    candidate = ""
    if url:
        parsed = urlparse(url)
        if parsed.netloc and "iproperty.com.my" in parsed.netloc:
            segments = [seg for seg in parsed.path.split("/") if seg]
            target_idx = None
            for idx, seg in enumerate(segments):
                if re.match(r"(sale|rent)(?:-|$)", seg):
                    target_idx = idx
                    break
            if target_idx is not None:
                slugs = []
                j = target_idx - 1
                while j >= 0 and len(slugs) < 2:
                    slug = segments[j]
                    if slug.lower().startswith("ol-sale-"):
                        j -= 1
                        continue
                    if slug.lower() == "property" and len(slugs) == 0 and j > 0:
                        j -= 1
                        continue
                    slugs.append(slug)
                    j -= 1
                slugs = list(reversed(slugs))
                if slugs:
                    parts = [_title_from_slug(s) for s in slugs if s]
                    candidate = ", ".join([p for p in parts if p])
    cleaned = _clean_short_title(candidate)
    if _short_title_guard(cleaned):
        return cleaned, "url"

    return "", ""


def extract_long_title(soup, short_title):
    sources = []
    og = soup.find("meta", property="og:title")
    if og and og.get("content"):
        sources.append((og.get("content"), "og"))
    title_txt = soup.title.get_text() if soup.title else ""
    if title_txt:
        sources.append((title_txt, "title"))
    tw = soup.find("meta", attrs={"name": "twitter:title"})
    if tw and tw.get("content"):
        sources.append((tw.get("content"), "twitter"))

    fallback = None
    fallback_reason = ""
    for raw, src in sources:
        cleaned = _clean_long_title(raw)
        if not cleaned:
            continue
        length_ok = 20 <= len(cleaned) <= 140
        has_trans = bool(LONG_TRANS_RE.search(cleaned))
        has_type = bool(LONG_TYPE_RE.search(cleaned))
        if not fallback and has_trans and length_ok:
            fallback = (cleaned, src)
            if not has_type:
                fallback_reason = "missing_type"
        if not length_ok or not has_trans:
            continue
        if not has_type:
            if not fallback:
                fallback = (cleaned, src)
                fallback_reason = "missing_type"
            continue
>>>>>>> 0baf7c0b
        suspect_reason = []
        if short_title and short_title.lower() not in cleaned.lower():
            suspect_reason.append("short_mismatch")
        return cleaned, src, ",".join(suspect_reason)

    if fallback:
        cleaned, src = fallback
        suspect_reason = fallback_reason.split(",") if fallback_reason else []
        if short_title and short_title.lower() not in cleaned.lower():
            suspect_reason.append("short_mismatch")
        return cleaned, src, ",".join([r for r in suspect_reason if r])

    return "", "", ""


def extract_listing_date(soup):
    today = datetime.now(MY_TZ).date()

    # 1. DOM metatable "Listed on"
    for node in soup.select('[da-id="metatable-item"], .meta-table__item__wrapper__value'):
        txt = node.get_text(" ", strip=True)
        if not txt:
            continue
        if not txt.lower().startswith("listed on"):
            continue
        m = re.search(r"listed on\s*(.*)", txt, re.I)
        if not m:
            continue
        date_obj = _parse_date_value(m.group(1))
        if date_obj and date_obj.year >= 2000 and date_obj <= today:
            return date_obj.isoformat(), "dom:liston"

    # 2. JSON lastPosted.date
    for root in _collect_all_json(soup):
        last_posted = jget(root, ["listingData", "lastPosted", "date"])
        if last_posted:
            date_obj = _parse_date_value(last_posted)
            if date_obj and date_obj.year >= 2000 and date_obj <= today:
                return date_obj.isoformat(), "json:lastPosted.date"

    # 3. JSON lastPosted.unix
    for root in _collect_all_json(soup):
        unix_ts = jget(root, ["listingData", "lastPosted", "unix"])
        if unix_ts:
            date_obj = _parse_date_value(unix_ts)
            if date_obj and date_obj.year >= 2000 and date_obj <= today:
                return date_obj.isoformat(), "json:lastPosted.unix"

    # 4. JSON datePosted / postedAt (most recent)
    date_candidates = []
    for root in _collect_all_json(soup):
        for key in ("datePosted", "postedAt"):
            for path in ([key], ["listingData", key], ["listingDetail", key]):
                val = jget(root, path)
                if not val:
                    continue
                if isinstance(val, list):
                    iterable = val
                else:
                    iterable = [val]
                for item in iterable:
                    date_obj = _parse_date_value(item)
                    if date_obj and date_obj.year >= 2000 and date_obj <= today:
                        date_candidates.append(date_obj)
    if date_candidates:
        latest = max(date_candidates)
        return latest.isoformat(), "json:datePosted"

    # 5. JSON-LD datePublished
    for o in extract_ld_objects(soup, "RealEstateListing"):
        date_obj = _parse_date_value(o.get("datePublished"))
        if date_obj and date_obj.year >= 2000 and date_obj <= today:
            return date_obj.isoformat(), "jsonld:datePublished"

    return "", ""

def is_rent_page(soup):
    for item in soup.select(".meta-table__item"):
        if re.search(r"\bfor\s+rent\b", item.get_text(" ", strip=True), re.I):
            return True
    ttl = soup.title.get_text() if soup.title else ""
    if re.search(r"\bfor\s+rent\b", ttl, re.I):
        return True
    og = soup.find("meta", property="og:title")
    if og and re.search(r"\bfor\s+rent\b", og.get("content", ""), re.I):
        return True
    return False

def _extract_state_metatable_blocks(html):
    # STRICT: only scan metaTable/metatable items[]
    for mm in re.finditer(
        r'(?:"metatable"|"metaTable")\s*:\s*{[^{}]*"items"\s*:\s*\[(.*?)\]\s*}',
        html, re.S | re.I
    ):
        yield mm.group(1)


def extract_land_size_psf(html, soup, property_type, price, is_rent, built_up_value, built_up_unit):
    LAND_LABEL_RE = re.compile(
        r"\b(land\s*area|land\s*size|lot\s*size|site\s*area|keluasan\s*tanah|luas\s*tanah)\b",
        re.I,
    )
    FORBIDDEN_LABEL_RE = re.compile(r"built\s*-?up|floor\s*area", re.I)
    SIZE_WORD_RE = re.compile(r"\bsize\b", re.I)
    DIM_RE = re.compile(
        r"(\d+(?:[\.,]\d+)?)\s*[x×]\s*(\d+(?:[\.,]\d+)?)(?:\s*[x×]\s*(\d+(?:[\.,]\d+)?))?\s*([A-Za-z²°\s]*)",
        re.I,
    )
    AREA_RE = re.compile(
        r"([0-9][0-9,\.]*)\s*(sq\.?\s*ft|sqft|sf|square\s*feet|sq\.?\s*m|sqm|square\s*met(?:er|re)|m²|m2|acre(?:s)?|ac\b|hectare(?:s)?|ha\b)",
        re.I,
    )
    PSF_RE = re.compile(r"(?:RM\s*)?([0-9][0-9,\.]*)\s*psf", re.I)

    raw_hits = []
    seen_raw = set()
    land_candidates = []
    psf_candidates = []
    attr_land_field_found = False
    explicit_label_found = False

    def add_raw(text):
        if not text:
            return
        cleaned = re.sub(r"\s+", " ", str(text)).strip()
        if not cleaned:
            return
        key = cleaned.lower()
        if key in seen_raw:
            return
        seen_raw.add(key)
        raw_hits.append(cleaned)

    def add_land_candidate(value, unit, raw_text, source, priority, explicit):
        nonlocal attr_land_field_found, explicit_label_found
        if value is None:
            return
        if isinstance(value, (int, float)):
            num = float(value)
        else:
            num = _num(value)
        if num is None or num <= 0:
            return
        canon_unit = _canonical_land_unit(unit)
        if not canon_unit:
            return
        sqft = _land_to_sqft(num, canon_unit)
        if sqft is None or sqft < 200 or sqft > 10000000:
            return
        display = f"{_format_number(num)} {canon_unit}"
        add_raw(raw_text or display)
        land_candidates.append(
            {
                "priority": priority,
                "explicit": bool(explicit),
                "sqft": sqft,
                "value": num,
                "unit": canon_unit,
                "display": display,
                "source": source,
            }
        )
        if source == "attr.landArea":
            attr_land_field_found = True
        if explicit:
            explicit_label_found = True

    def add_psf_candidate(value, raw_text, source, priority):
        nonlocal attr_land_field_found
        if value is None:
            return
        if isinstance(value, (int, float)):
            num = float(value)
        else:
            num = _num(value)
        if num is None or num <= 0:
            return
        if num < 1 or num > 10000:
            return
        add_raw(raw_text or f"{num} psf")
        psf_candidates.append(
            {
                "priority": priority,
                "value": num,
                "source": source,
            }
        )
        if source.startswith("attr.landPSF"):
            attr_land_field_found = True

    def parse_land_text(label_text, value_text, source, priority, explicit=False):
        label = re.sub(r"\s+", " ", str(label_text or "")).strip()
        value = re.sub(r"\s+", " ", str(value_text or "")).strip()
        if not value:
            return
        label_lower = label.lower()
        value_lower = value.lower()
        if label:
            if not LAND_LABEL_RE.search(label_lower) and "land" not in label_lower:
                return
        else:
            if not LAND_LABEL_RE.search(value_lower):
                return
        if FORBIDDEN_LABEL_RE.search(label_lower) or FORBIDDEN_LABEL_RE.search(value_lower):
            return
        if SIZE_WORD_RE.search(label_lower) and "land" not in label_lower:
            return
        raw = value if not label else f"{label}: {value}"
        explicit_flag = explicit or bool(label and LAND_LABEL_RE.search(label_lower))
        parsed = False
        for dim in DIM_RE.finditer(value):
            w = _num(dim.group(1))
            l = _num(dim.group(2))
            h = _num(dim.group(3)) if dim.group(3) else None
            unit_hint = dim.group(4) or label
            unit = unit_hint or value
            if w and l:
                area = w * l
                if h and "sqm" in (unit_hint or "").lower():
                    area *= h
                add_land_candidate(area, unit, raw, source, priority, explicit_flag)
                parsed = True
        for match in AREA_RE.finditer(value):
            val = _num(match.group(1))
            unit = match.group(2)
            add_land_candidate(val, unit, raw, source, priority, explicit_flag)
            parsed = True
        if not parsed:
            num = _num(value)
            unit_hint = label if label else value
            if num and unit_hint:
                add_land_candidate(num, unit_hint, raw, source, priority, explicit_flag)

    def parse_land_psf(label_text, value_text, source, priority):
        label = re.sub(r"\s+", " ", str(label_text or "")).strip()
        value = re.sub(r"\s+", " ", str(value_text or "")).strip()
        if not value or "psf" not in value.lower():
            return
        combined = f"{label} {value}".lower()
        if "land" not in combined:
            return
        if "floor" in combined and "land" not in label.lower():
            return
        raw = value if not label else f"{label}: {value}"
        for match in PSF_RE.finditer(value):
            add_psf_candidate(match.group(1), raw, source, priority)

    def process_attribute_container(container):
        if not isinstance(container, dict):
            return
        la = container.get("landArea")
        unit = (
            container.get("sizeUnitLandArea")
            or container.get("landAreaUnit")
            or container.get("landAreaUnitType")
        )
        if la not in (None, "") and unit:
            add_land_candidate(la, unit, f"attributes.landArea={la} {unit}", "attr.landArea", 6, True)
        for key in [
            "landAreaText",
            "landAreaDisplay",
            "landAreaValue",
            "landSizeDisplay",
            "landSizeText",
        ]:
            txt = container.get(key)
            if txt:
                parse_land_text("Land area", txt, "attr.landArea", 6, True)
        for key, prio in [
            ("pricePerSizeUnitLandArea", 6),
            ("minimumPricePerSizeUnitLandArea", 5),
            ("maximumPricePerSizeUnitLandArea", 4),
        ]:
            val = container.get(key)
            if val not in (None, ""):
                add_psf_candidate(val, f"attributes.{key}={val}", "attr.landPSF", prio)

    for root in _collect_all_json(soup):
        listing = jget(root, ["listingData"])
        if isinstance(listing, dict):
            process_attribute_container(listing.get("attributes") or {})
            la = listing.get("landArea")
            unit_hint = (
                listing.get("landAreaUnit")
                or listing.get("landAreaUnitType")
                or listing.get("landSizeUnit")
                or listing.get("landSizeUnitType")
            )
            if la not in (None, "") and unit_hint:
                add_land_candidate(la, unit_hint, f"listing.landArea={la} {unit_hint}", "attr.landArea", 6, True)
            txt = (
                listing.get("landAreaText")
                or listing.get("landAreaDisplay")
                or listing.get("landAreaValue")
                or listing.get("landSizeDisplay")
                or listing.get("landSizeText")
            )
            if txt:
                parse_land_text("Land area", txt, "attr.landArea", 6, True)
            psf_val = listing.get("landAreaPsf")
            if psf_val not in (None, "", 0):
                add_psf_candidate(psf_val, f"listing.landAreaPsf={psf_val}", "attr.landPSF", 5)
        process_attribute_container(root.get("attributes") or {})
        details = jget(root, ["detailsData", "metatable", "items"]) or jget(
            root, ["detailsData", "metaTable", "items"]
        )
        if isinstance(details, list):
            for item in details:
                if not isinstance(item, dict):
                    continue
                label = (
                    item.get("label")
                    or item.get("title")
                    or item.get("name")
                    or item.get("amenityLabel")
                )
                value = item.get("value") or item.get("valueText") or item.get("text")
                parse_land_text(label, value, "state.metatable", 4, True)
                parse_land_psf(label, value, "state.metatable", 4)

    for block in _extract_state_metatable_blocks(html):
        for match in re.finditer(
            r'\{[^{}]*(?:"label"|"title"|"name")\s*:\s*"([^"]+)"[^{}]*(?:"value"|"valueText"|"text")\s*:\s*"([^"]+)"[^{}]*\}',
            block,
        ):
            parse_land_text(match.group(1), match.group(2), "state.metatable", 4, True)
            parse_land_psf(match.group(1), match.group(2), "state.metatable", 4)

    meta_root = soup.select_one('.meta-table-root[da-id="property-details"]')
    if meta_root:
        for item in meta_root.select('.meta-table__item'):
            label_el = item.select_one('.amenity-label')
            value_el = item.select_one('.amenity-value')
            label_txt = label_el.get_text(' ', strip=True) if label_el else ""
            value_txt = value_el.get_text(' ', strip=True) if value_el else item.get_text(' ', strip=True)
            explicit = bool(label_el and LAND_LABEL_RE.search(label_txt.lower()))
            parse_land_text(label_txt, value_txt, "dom.metatable", 3, explicit)
            parse_land_psf(label_txt, value_txt, "dom.metatable", 3)

    hero_container = soup.find(attrs={"dataautomationid": "property-details"})
    if hero_container:
        for text_node in hero_container.find_all(string=True):
            parent = getattr(text_node, "parent", None)
            if parent and parent.find_parent(class_="meta-table__item"):
                continue
            txt = (text_node or "").strip()
            if not txt:
                continue
            parse_land_text("", txt, "hero.details", 2, False)
            parse_land_psf("", txt, "hero.details", 2)

    strata_types = {"condominium", "apartment", "serviced residence", "soho", "flat"}
    prop_type = (property_type or "").strip().lower()
    built_up_sqft = None
    if isinstance(built_up_value, (int, float)) and built_up_value > 0:
        built_up_sqft = _area_to_sqft(float(built_up_value), built_up_unit)

    best_land = None
    for cand in land_candidates:
        key = (cand["priority"], 1 if cand["explicit"] else 0)
        if best_land is None or key > (best_land["priority"], 1 if best_land["explicit"] else 0):
            best_land = cand

    explicit_source_present = attr_land_field_found or explicit_label_found

    if prop_type in strata_types and not explicit_source_present:
        raw_hits = []
        land_candidates = []
        psf_candidates = []
        best_land = None

    if best_land and built_up_sqft:
        if prop_type in strata_types and abs(best_land["sqft"] - built_up_sqft) < 1:
            best_land = None
            psf_candidates = []
            raw_hits = []

    if best_land and not is_rent and isinstance(price, (int, float)) and price > 0 and best_land.get("sqft"):
        computed_psf = price / best_land["sqft"]
        add_psf_candidate(
            computed_psf,
            f"computed price={_format_number(price)} land_sqft={_format_number(best_land['sqft'])}",
            "computed",
            1,
        )

    best_psf = None
    for cand in psf_candidates:
        if best_psf is None or cand["priority"] > best_psf["priority"]:
            best_psf = cand

    land_size = best_land["display"] if best_land else ""
    land_source = best_land["source"] if best_land else ""
    land_psf = f"{best_psf['value']:.2f}" if best_psf else ""
    land_psf_source = best_psf["source"] if best_psf else ""

    if not best_land and not best_psf:
        raw_hits = []

    return land_size, land_psf, raw_hits, land_source, land_psf_source

def extract_builtup(html, soup):
    m = re.search(r'"attributes"\s*:\s*{[^{}]*"builtUp"\s*:\s*"([^"]+)"', html, re.S | re.I)
    if m:
        raw = m.group(1)
        val = _num(raw)
        mu = re.search(r'"attributes"\s*:\s*{[^{}]*"sizeUnit"\s*:\s*"([^"]+)"', html, re.S | re.I)
        unit = (mu.group(1) if mu
                else ("sq ft" if re.search(r"ft|sq", raw, re.I) else ("sqm" if re.search(r"m²|sqm|meter", raw, re.I) else "sq ft")))
        if val:
            return val, unit
    for block in _extract_state_metatable_blocks(html):
        for v in re.finditer(r'"(?:value|valueText|text)"\s*:\s*"([^"]+)"', block, re.I):

            txt = v.group(1)
            if re.search(r"(built[\s-]?up|floor\s*area|size|keluasan|luas)", txt, re.I):
                m2 = re.search(r"([0-9][0-9,\.]*)\s*(sq\.?\s*ft|sqft|sf|sqm|m²|sq\.m)", txt, re.I)
                if m2:
                    return _num(m2.group(1)), m2.group(2)
    for item in soup.select(".meta-table__item"):
        txt = item.get_text(" ", strip=True)
        if re.search(r"(built[\s-]?up|floor\s*area|size|keluasan|luas)", txt, re.I):
            m2 = re.search(r"([0-9][0-9,\.]*)\s*(sq\.?\s*ft|sqft|sf|sqm|m²|sq\.m)", txt, re.I)
            if m2:
                return _num(m2.group(1)), m2.group(2)
    details = soup.find(attrs={"dataautomationid": "more-details-widget"}) or soup.find(
        string=re.compile(r"Property details", re.I)
    )
    buckets = [details.parent if details and hasattr(details, "parent") else details]
    hero = soup.find("h1")
    if hero:
        buckets.append(hero.parent)
    for c in [x for x in buckets if x]:
        txt = c.get_text(" ", strip=True)
        m2 = re.search(
            r"(?:Built[-\s]?up(?:\s*(?:size|area))?:?\s*)?([0-9][0-9,\.]*)\s*(sq\.?\s*ft|sqft|sf|sqm|m²|sq\.m)",
            txt, re.I)
        if m2:
            return _num(m2.group(1)), m2.group(2)
    return None, ""

def extract_builtup_psf(html, soup):
    m = re.search(r'"pricePerSizeUnitBuiltUp"\s*:\s*"([^"]+)"', html, re.I)
    if m:
        n = _num(m.group(1))
        if n is not None:
            return n
    for key in [
        "minimumPricePerSizeUnitBuiltUp", "maximumPricePerSizeUnitBuiltUp",
        "minimumPricePerSizeUnit", "maximumPricePerSizeUnit"
    ]:
        m = re.search(rf'"{key}"\s*:\s*"([^"]+)"', html, re.I)
        if m:
            n = _num(m.group(1))
            if n is not None:
                return n
    for key in ["floorAreaPsf", "builtUpPsf"]:
        m = re.search(rf'"{key}"\s*:\s*"?([0-9][0-9,\.]*)"?', html, re.I)
        if m:
            n = _num(m.group(1))
            if n is not None:
                return n
    for block in _extract_state_metatable_blocks(html):
        for v in re.finditer(r'"value"\s*:\s*"([^"]+)"', block, re.I):
            txt = v.group(1)
            if re.search(r"\bpsf\b", txt, re.I) and not re.search(r"\bland\b", txt, re.I):
                n = _num(txt)
                if n is not None:
                    return n
    for item in soup.select(".meta-table__item"):
        txt = item.get_text(" ", strip=True)
        if re.search(r"\bpsf\b", txt, re.I) and not re.search(r"\bland\b", txt, re.I):
            n = _num(txt)
            if n is not None:
                return n
    faq = soup.find(string=re.compile(r"(Current\s+PSF|Price\s+per\s+square\s+foot)", re.I))
    if faq:
        n = _num(faq.parent.get_text(" ", strip=True))
        if n is not None:
            return n
    return None

def extract_tenure(html, soup):
    TENURE_RX = re.compile(r'\b(Freehold|Leasehold)(?:\s*tenure)?\b', re.I)
    NOISE_RX  = re.compile(r'psf|floor|built', re.I)

    for block in _extract_state_metatable_blocks(html):
        # some items use value/valueText/text
        for v in re.finditer(r'"(?:value|valueText|text)"\s*:\s*"([^"]+)"', block, re.I):
            val = (v.group(1) or "").strip()
            if TENURE_RX.search(val) and not NOISE_RX.search(val):
                return TENURE_RX.search(val).group(1).title()  # -> "Freehold"/"Leasehold"
    return ""


def extract_property_type(html, soup):
    paths = [
        ["listingData", "propertyType"],
        ["listingData", "propertyTypeText"],
        ["listingData", "propertyTypeLocalizedText"],
        ["listingData", "propertyTypeGroup"],
        ["propertyOverviewData", "propertyInfo", "propertyType"],
        ["propertyOverviewData", "propertyInfo", "propertyTypeText"],
    ]
    for root in _collect_all_json(soup):
        for path in paths:
            val = jget(root, path)
            if not _is_blank(val):
                return str(val).strip()
    m = re.search(r'"propertyType"\s*:\s*"([^"]+)"', html, re.I)
    if m:
        return m.group(1).strip()
    meta_root = soup.select_one('.meta-table-root[da-id="property-details"]')
    if meta_root:
        for item in meta_root.select('.meta-table__item'):
            label = item.select_one('.amenity-label')
            value = item.select_one('.amenity-value')
            label_txt = label.get_text(' ', strip=True) if label else ""
            if re.search(r'property\s*type', label_txt or "", re.I) and value:
                txt = value.get_text(' ', strip=True)
                if not _is_blank(txt):
                    return txt
    return ""


def extract_listing_id(html, soup):
    for root in _collect_all_json(soup):
        val = jget(root, ["listingData", "listingId"]) or jget(root, ["listingData", "id"])
        if not _is_blank(val):
            return str(val).strip()
    m = re.search(r'"listingId"\s*:\s*"?([0-9A-Za-z-]+)"?', html, re.I)
    if m:
        return m.group(1).strip()
    return ""


BED_RE = re.compile(r"\bbed(?:room)?s?\b|\bbilik(?:\s*tidur)?\b|\b\d+\s*R\b", re.I)
BATH_RE = re.compile(r"\bbath(?:room)?s?\b|\bbilik\s*air\b|\btoilet\b|\b\d+\s*B\b", re.I)

def _normalize_beds_baths_token(tok):
    tok = (tok or "").strip()
    if not tok:
        return None, None
    if re.search(r"^\s*\d+\s*\+\s*\d+\s*$", tok):
        parts = re.findall(r"\d+", tok)
        if len(parts) >= 2:
            return int(parts[0]) + int(parts[1]), tok
    m = re.search(r"(\d+)", tok)
    return (int(m.group(1)) if m else None), tok

def extract_bed_bath(html, soup):
    bed_raw = bath_raw = None
    bed_n = bath_n = None
    m_bed = re.search(r'"attributes"\s*:\s*{[^{}]*"bedroom"\s*:\s*"([^"]+)"', html, re.I)
    m_bath = re.search(r'"attributes"\s*:\s*{[^{}]*"bathroom"\s*:\s*"([^"]+)"', html, re.I)
    if m_bed:
        bed_n, bed_raw = _normalize_beds_baths_token(m_bed.group(1))
    if m_bath:
        bath_n, bath_raw = _normalize_beds_baths_token(m_bath.group(1))
    if bed_n or bath_n:
        return bed_n, bath_n, bed_raw, bath_raw
    for root in _collect_all_json(soup):
        try:
            amenities = jget(root, ["propertyOverviewData", "propertyInfo", "amenities"])
            if isinstance(amenities, list):
                for it in amenities:
                    name = (it.get("unit") or it.get("name") or it.get("label") or "").strip()
                    if name.lower() in {"beds", "bed", "bedrooms"}:
                        bed_n, bed_raw = _normalize_beds_baths_token(str(it.get("value") or it.get("text") or it.get("valueText") or ""))
                    if name.lower() in {"baths", "bath", "bathrooms"}:
                        bath_n, bath_raw = _normalize_beds_baths_token(str(it.get("value") or it.get("text") or it.get("valueText") or ""))
            if bed_n or bath_n:
                return bed_n, bath_n, bed_raw, bath_raw
        except Exception:
            pass
    bed_el = soup.select_one('.wide-property-snapshot-info [da-id="amenity-beds"] .amenity-value')
    bath_el = soup.select_one('.wide-property-snapshot-info [da-id="amenity-baths"] .amenity-value')
    if bed_el:
        bed_n, bed_raw = _normalize_beds_baths_token(bed_el.get_text(strip=True))
    if bath_el:
        bath_n, bath_raw = _normalize_beds_baths_token(bath_el.get_text(strip=True))
    if bed_n or bath_n:
        return bed_n, bath_n, bed_raw, bath_raw
    for o in extract_ld_objects(soup, "RealEstateListing"):
        for ap in (o.get("additionalProperty") or []):
            name = (ap.get("name") or "").strip().lower()
            if name in {"bedrooms", "bedroom", "beds"}:
                bed_n, bed_raw = _normalize_beds_baths_token(str(ap.get("value")))
            if name in {"bathrooms", "bathroom", "baths"}:
                bath_n, bath_raw = _normalize_beds_baths_token(str(ap.get("value")))
        if bed_n or bath_n:
            return bed_n, bath_n, bed_raw, bath_raw
    for item in soup.select('.meta-table-root[da-id="property-details"] [da-id="metatable-item"]'):
        txt = item.get_text(" ", strip=True)
        if "psf" in txt.lower() or "floor" in txt.lower() or "built" in txt.lower() or "title" in txt.lower():
            continue
        if BED_RE.search(txt):
            n, bed_raw = _normalize_beds_baths_token(txt)
            if n is not None:
                bed_n = bed_n or n
        if BATH_RE.search(txt):
            n, bath_raw = _normalize_beds_baths_token(txt)
            if n is not None:
                bath_n = bath_n or n
    if bed_n or bath_n:
        return bed_n, bath_n, bed_raw, bath_raw
    for meta in soup.select('meta[name="description"], meta[property="og:description"]'):
        t = meta.get("content") or ""
        m = re.search(r"(\d+)\s*bed(?:room)?(?:s)?\b.*?(\d+)\s*bath", t, re.I)
        if m:
            return int(m.group(1)), int(m.group(2)), t, t
        m2 = re.search(r"\b(\d+)R\b.*?\b(\d+)B\b", t, re.I)
        if m2:
            return int(m2.group(1)), int(m2.group(2)), t, t
    return None, None, None, None

CAR_PARK_RE = re.compile(
    r'\b(\d+)\s*(?:car\s*park(?:s)?|carpark(?:s)?|parking\s*(?:lot|lots|bay|bays|space|spaces|slot|slots))\b',
    re.I
)

def extract_car_park(html, soup):
    raw_list = []

    for block in _extract_state_metatable_blocks(html):
        for v in re.finditer(r'"(?:value|valueText|text)"\s*:\s*"([^"]+)"', block, re.I):
            val = (v.group(1) or "").strip()
            if re.search(r"psf|floor|built|title", val, re.I):
                continue
            if CAR_PARK_RE.search(val):
                raw_list.append(val)

    best_raw = raw_list[-1] if raw_list else ""
    max_n = 0
    for r in raw_list:
        for m in CAR_PARK_RE.finditer(r):
            max_n = max(max_n, int(m.group(1)))
    car_park = max_n if max_n > 0 else None
    return car_park, best_raw, raw_list


def extract_lister_phone(soup):
    digits = raw = ""
    best_candidates = []
    for root in _collect_all_json(soup):
        ag = jget(root, ["contactAgentData", "contactAgentCard", "agentInfoProps", "agent"]) or {}
        if isinstance(ag, dict):
            for k in ("mobile", "phone", "phonePretty"):
                v = ag.get(k)
                if v and not _is_blank(v):
                    best_candidates.append(v)
        ags = jget(root, ["contactAgentData", "contactAgentStickyBar", "agentInfoProps", "agent"]) or {}
        if isinstance(ags, dict):
            for k in ("mobile", "phone", "phonePretty"):
                v = ags.get(k)
                if v and not _is_blank(v):
                    best_candidates.append(v)
        lst = jget(root, ["listingData", "agent"]) or {}
        if isinstance(lst, dict):
            for k in ("mobile", "agentMobile", "phone", "phonePretty"):
                v = lst.get(k)
                if v and not _is_blank(v):
                    best_candidates.append(v)
    if best_candidates:
        def score(x):
            s = str(x)
            has_plus = 1 if s.strip().startswith("+") else 0
            dcount = len(_digits_only(s))
            mobile_bonus = 1 if re.search(r"\bmobile\b", s, re.I) else 0
            return (mobile_bonus, has_plus, dcount, len(s))
        best_candidates.sort(key=score, reverse=True)
        raw = str(best_candidates[0]).strip()
        digits = _digits_only(raw)
    return raw, digits

def extract_agent_name(html, soup):
    PRIORITY = {
        "contactAgentData": 4,
        "flight": 3,
        "dom": 2,
        "title": 1,
    }
    candidates = []
    seen = set()

    def _normalize_candidate(name):
        s = re.sub(r"\s+", " ", str(name or "")).strip()
        if not s:
            return ""
        s = re.sub(r"[|•]+", " ", s).strip(" ,-|•")
        if not (3 <= len(s) <= 40):
            return ""
        if re.search(r"private\s+advertiser", s, re.I):
            return ""
        if re.search(r"\b(realty|properties|property|estate|sdn|bhd|holdings|development|agency|group|team)\b", s, re.I):
            return ""
        if re.search(r"\d", s):
            return ""
        words = s.split()
        if len(words) < 2 or len(words) > 4:
            return ""
        letters = sum(ch.isalpha() for ch in s)
        if letters < max(3, int(len(s) * 0.6)):
            return ""
        normalized_words = []
        for w in words:
            if w.isupper() and len(w) <= 4:
                normalized_words.append(w)
            else:
                normalized_words.append(w.capitalize())
        return " ".join(normalized_words)

    def add_candidate(name, source):
        norm = _normalize_candidate(name)
        if not norm:
            return
        key = (norm.lower(), source)
        if key in seen:
            return
        seen.add(key)
        candidates.append({
            "priority": PRIORITY.get(source, 0),
            "source": source,
            "value": norm,
            "order": len(candidates),
        })

    json_paths = [
        (["contactAgentData", "contactAgentCard", "agentInfoProps", "agent", "name"], "contactAgentData"),
        (["contactAgentData", "contactAgentStickyBar", "agentInfoProps", "agent", "name"], "contactAgentData"),
        (["contactAgentData", "contactAgentSheet", "agentInfoProps", "agent", "name"], "contactAgentData"),
        (["enquiryModalData", "agent", "name"], "contactAgentData"),
        (["listingData", "agent", "name"], "flight"),
        (["listingData", "agentName"], "flight"),
        (["listingData", "listerName"], "flight"),
        (["listersInfo", 0, "listerName"], "flight"),
        (["listers", 0, "name"], "flight"),
    ]

    for root in _collect_all_json(soup):
        for path_vals, source in json_paths:
            val = jget(root, path_vals)
            if not _is_blank(val):
                add_candidate(val, source)
        agents = jget(root, ["agents"])
        if isinstance(agents, list):
            for ag in agents:
                name = ag.get("name")
                if not _is_blank(name):
                    add_candidate(name, "flight")
        listers = jget(root, ["listersInfo"])
        if isinstance(listers, list):
            for info in listers:
                if isinstance(info, dict):
                    name = info.get("listerName") or info.get("name")
                    if not _is_blank(name):
                        add_candidate(name, "flight")

    for sel in [
        '[da-id="agent-name"]',
        '[data-automation-id="agent-name"]',
        '.agent-info__name',
        '.agent-profile__name',
        '.contact-agent-card__agent-name',
        'a[href*="/property-agent/"]',
    ]:
        for el in soup.select(sel):
            txt = el.get_text(" ", strip=True)
            if not _is_blank(txt):
                add_candidate(txt, "dom")

    title_txt = soup.title.get_text() if soup.title else ""
    if title_txt:
        for match in re.finditer(r"\bby\s+([^|\-•]+)", title_txt, re.I):
            candidate = re.sub(r"\s+", " ", match.group(1)).strip(" ,-")
            if candidate:
                add_candidate(candidate, "title")

    best = None
    for cand in candidates:
        if best is None or cand["priority"] > best["priority"]:
            best = cand
    if best:
        return best["value"], best["source"]
    return "", ""


def extract_lister_id(html, soup, listing_id="", agent_name=""):
    PRIORITY = {
        "contactAgentData": 5,
        "flight": 4,
        "profileUrl": 3,
        "json.agent": 2,
        "dom.anchor": 1,
    }
    candidates = {}
    order_map = {}
    listing_id_str = str(listing_id).strip() if listing_id else ""
    agent_name_norm = re.sub(r"\s+", " ", agent_name or "").strip().lower()
    profile_re = re.compile(r"/property-agent/[^/-]+-(\d{4,9})(?:[#/?]|$)", re.I)

    def add_candidate(val, source, priority):
        if val is None:
            return
        s = str(val).strip()
        if not s.isdigit():
            return
        if len(s) < 4 or len(s) > 9:
            return
        if listing_id_str and s == listing_id_str:
            return
        if s not in order_map:
            order_map[s] = len(order_map)
        current = candidates.get(s)
        if current is None or priority > current["priority"]:
            candidates[s] = {"priority": priority, "source": source, "order": order_map[s]}

    json_id_paths = [
        (["contactAgentData", "contactAgentCard", "agentInfoProps", "agent", "id"], "contactAgentData", 5),
        (["contactAgentData", "contactAgentStickyBar", "agentInfoProps", "agent", "id"], "contactAgentData", 5),
        (["contactAgentData", "contactAgentSheet", "agentInfoProps", "agent", "id"], "contactAgentData", 5),
        (["enquiryModalData", "agent", "id"], "contactAgentData", 5),
        (["listingData", "listerId"], "flight", 4),
        (["listingData", "agentId"], "flight", 4),
        (["listingData", "agent", "id"], "flight", 4),
        (["listersInfo", 0, "listerId"], "flight", 4),
        (["listers", 0, "id"], "flight", 4),
    ]

    profile_paths = [
        ["contactAgentData", "contactAgentCard", "agentInfoProps", "agent", "profileUrl"],
        ["contactAgentData", "contactAgentStickyBar", "agentInfoProps", "agent", "profileUrl"],
        ["contactAgentData", "contactAgentSheet", "agentInfoProps", "agent", "profileUrl"],
        ["listingData", "agent", "profileUrl"],
    ]

    def walk_agent_ids(node):
        if isinstance(node, dict):
            for k, v in node.items():
                lk = str(k).lower()
                if lk in {"organisation", "organization", "agency", "user", "organisationid", "organizationid"}:
                    continue
                if lk in {"agentid", "agent_id"}:
                    add_candidate(v, "json.agent", 2)
                if lk == "agent" and isinstance(v, dict):
                    add_candidate(v.get("id"), "json.agent", 2)
                if isinstance(v, (dict, list)):
                    walk_agent_ids(v)
        elif isinstance(node, list):
            for item in node:
                walk_agent_ids(item)

    for root in _collect_all_json(soup):
        for path_vals, source, priority in json_id_paths:
            val = jget(root, path_vals)
            if not _is_blank(val):
                add_candidate(val, source, priority)
        for p in profile_paths:
            url = jget(root, p)
            if not _is_blank(url):
                match = profile_re.search(str(url))
                if match:
                    add_candidate(match.group(1), "profileUrl", 3)
        walk_agent_ids(root)

    for match in profile_re.finditer(html):
        add_candidate(match.group(1), "profileUrl", 3)

    for anchor in soup.select('a[href*="/property-agent/"]'):
        href = anchor.get("href", "")
        match = profile_re.search(href)
        if not match:
            continue
        text = anchor.get_text(" ", strip=True)
        source_priority = 1
        if agent_name_norm and re.sub(r"\s+", " ", text or "").strip().lower() == agent_name_norm:
            source_priority = 2
        add_candidate(match.group(1), "dom.anchor", source_priority)

    if not candidates:
        return "", ""

    best_id = None
    best_meta = None
    for id_str, meta in candidates.items():
        if best_meta is None or meta["priority"] > best_meta["priority"] or (
            meta["priority"] == best_meta["priority"] and meta["order"] < best_meta["order"]
        ):
            best_id = id_str
            best_meta = meta

    if best_id:
        return best_id, best_meta["source"]
    return "", ""


def extract_agency_name(soup):
    for root in _collect_all_json(soup):
        nm = jget(root, ["contactAgentData", "contactAgentCard", "agency", "name"])
        if not _is_blank(nm):
            return str(nm).strip()
    el = soup.select_one('[da-id="agent-agency-name"]')
    if el:
        txt = el.get_text(strip=True)
        if not _is_blank(txt):
            return txt
    return ""

def extract_agency_id(soup):
    source = ""
    for root in _collect_all_json(soup):
        v = jget(root, ["enquiryModalData", "agency", "id"])
        if not _is_blank(v):
            return str(v).strip(), "enquiryModalData.agency.id"
        v = jget(root, ["contactAgentData", "contactAgentCard", "agency", "id"])
        if not _is_blank(v):
            return str(v).strip(), "contactAgentData.contactAgentCard.agency.id"
        v = jget(root, ["contactAgentData", "contactAgentStickyBar", "agency", "id"])
        if not _is_blank(v):
            return str(v).strip(), "contactAgentData.contactAgentStickyBar.agency.id"
        v = jget(root, ["organisation", "organisationId"])
        if not _is_blank(v):
            return str(v).strip(), "flight.organisation.organisationId"
        orgs = jget(root, ["organisations"])
        if isinstance(orgs, list) and orgs:
            v = orgs[0].get("id")
            if not _is_blank(v):
                return str(v).strip(), "flight.organisations[0].id"
    return "", source

def extract_furnishing(html, soup):
    raw = ""
    m = re.search(r'"attributes"\s*:\s*{[^{}]*"furnishing"\s*:\s*"([^"]+)"', html, re.I)
    if m:
        raw = m.group(1).strip()
    if _is_blank(raw):
        for block in _extract_state_metatable_blocks(html):
            for v in re.finditer(r'"(?:value|valueText|text)"\s*:\s*"([^"]+)"', block, re.I):

                val = v.group(1)
                if re.search(r"psf|floor|built|title", val, re.I):
                    continue
                if re.search(r"\b(fully\s*furnished|part(?:ly|ially)\s*furnished|unfurnished|bare\s*unit)\b", val, re.I):
                    raw = val.strip()
                    break
            if raw:
                break
    if _is_blank(raw):
        for item in soup.select('.meta-table-root[da-id="property-details"] .meta-table__item__wrapper__value, .meta-table-root[da-id="property-details"] .meta-table__item__wrapper .amenity-value'):
            val = item.get_text(" ", strip=True)
            if re.search(r"psf|floor|built|title", val, re.I):
                continue
            if re.search(r"\b(fully\s*furnished|part(?:ly|ially)\s*furnished|unfurnished|bare\s*unit)\b", val, re.I):
                raw = val.strip()
                break
    canon = ""
    if raw:
        t = raw.lower()
        if re.search(r"fully\s*furnished", t):
            canon = "Fully Furnished"
        elif re.search(r"part(?:ly|ially)\s*furnished", t):
            canon = "Partially Furnished"
        elif re.search(r"bare\s*unit", t):
            canon = "Bare unit"
        elif re.search(r"\bunfurnished\b", t):
            canon = "Unfurnished"
    return canon, raw

def extract_full_address(soup):
    for root in _collect_all_json(soup):
        v = jget(root, ["propertyOverviewData", "propertyInfo", "fullAddress"])
        if not _is_blank(v):
            return _normalize_address(str(v).strip()), "state.fullAddress"
    for o in extract_ld_objects(soup, "RealEstateListing"):
        try:
            street = jget(o, ["spatialCoverage", "location", "streetAddress"])
            if not _is_blank(street):
                return _normalize_address(str(street).strip()), "jsonld.streetAddress"
        except Exception:
            pass
    el = soup.select_one('[da-id="property-full-address"]')
    if el:
        addr = el.get_text(" ", strip=True)
        if not _is_blank(addr):
            return _normalize_address(addr), "dom.fullAddress"
    return "", ""

def _normalize_address(s):
    s = (s or "").strip()
    s = re.sub(r"\s+", " ", s)
    s = re.sub(r"\s*,\s*", ", ", s)
    s = re.sub(r"\.\s*$", "", s)
    s = s.replace("&amp;", "&")
    return s


def extract_state_district(soup):
    state_candidates = []
    district_candidates = []
    state_seen = set()
    district_seen = set()
    state_order = 0
    district_order = 0

    def normalize_value(value):
        if isinstance(value, (list, tuple, set)):
            for item in value:
                norm = normalize_value(item)
                if norm:
                    return norm
            return ""
        if isinstance(value, dict):
            for key in ("name", "text", "value", "label", "title"):
                if key in value:
                    norm = normalize_value(value.get(key))
                    if norm:
                        return norm
            return ""
        return _normalize_location_text(value)

    def add_state(value, source, priority):
        nonlocal state_order
        norm = normalize_value(value)
        if not norm:
            return
        key = norm.lower()
        if key in state_seen:
            return
        state_seen.add(key)
        state_order += 1
        state_candidates.append({
            "value": norm,
            "source": source,
            "priority": priority,
            "order": state_order,
        })

    def add_district(value, source, priority):
        nonlocal district_order
        norm = normalize_value(value)
        if not norm:
            return
        key = norm.lower()
        if key in district_seen:
            return
        district_seen.add(key)
        district_order += 1
        district_candidates.append({
            "value": norm,
            "source": source,
            "priority": priority,
            "order": district_order,
        })

    breadcrumb_skip = {
        "home",
        "properties",
        "property",
        "property for sale",
        "property for rent",
        "for sale",
        "for rent",
        "new launches",
        "commercial",
        "residential",
        "sale",
        "rent",
        "buy",
        "rent property",
        "malaysia",
    }

    for root in _collect_all_json(soup):
        if isinstance(root, dict):
            listing = root.get("listingData")
            if isinstance(listing, dict):
                add_state(listing.get("regionText"), "listingData.regionText", 6)
                add_state(listing.get("region"), "listingData.region", 5)
                add_state(listing.get("regionName"), "listingData.regionName", 5)
                add_state(listing.get("regionLabel"), "listingData.regionLabel", 5)
                add_district(listing.get("districtText"), "listingData.districtText", 6)
                add_district(listing.get("district"), "listingData.district", 5)
                add_district(listing.get("districtName"), "listingData.districtName", 5)
                add_district(listing.get("districtLabel"), "listingData.districtLabel", 5)
            detail = root.get("listingDetail")
            if isinstance(detail, dict):
                add_state(jget(detail, ["languagePlace", "level1"]), "listingDetail.languagePlace.level1", 4)
                add_state(jget(detail, ["languagePlace", "level10"]), "listingDetail.languagePlace.level10", 4)
                add_state(jget(detail, ["languagePlace", "state"]), "listingDetail.languagePlace.state", 4)
                add_district(jget(detail, ["languagePlace", "level2"]), "listingDetail.languagePlace.level2", 4)
                add_district(jget(detail, ["languagePlace", "level20"]), "listingDetail.languagePlace.level20", 4)
                add_district(jget(detail, ["languagePlace", "district"]), "listingDetail.languagePlace.district", 4)
            targeting = jget(root, ["dfpSlot", "targeting"]) or jget(root, ["targeting"])
            if isinstance(targeting, dict):
                add_state(targeting.get("State"), "targeting.State", 3)
                add_district(targeting.get("District"), "targeting.District", 3)
            if root.get("@type") == "RealEstateListing":
                addr = root.get("address") or jget(root, ["spatialCoverage", "address"]) or {}
                if isinstance(addr, dict):
                    add_state(addr.get("addressRegion") or addr.get("addressRegionName"), "jsonld.addressRegion", 2)
                    add_district(addr.get("addressLocality") or addr.get("addressLocalityName"), "jsonld.addressLocality", 2)
            if root.get("@type") == "BreadcrumbList":
                items = root.get("itemListElement") or []
                loc_names = []
                for item in items:
                    if not isinstance(item, dict):
                        continue
                    name = normalize_value(item.get("name"))
                    if not name:
                        continue
                    if name.lower() in breadcrumb_skip:
                        continue
                    loc_names.append(name)
                if loc_names:
                    add_state(loc_names[0], "breadcrumb.ld", 1)
                    if len(loc_names) > 1:
                        add_district(loc_names[1], "breadcrumb.ld", 1)

    crumb_links = soup.select('[da-id="breadcrumb-widget-item-link"]')
    if crumb_links:
        loc_names = []
        for link in crumb_links:
            txt = _normalize_location_text(link.get_text(" ", strip=True))
            if not txt:
                continue
            if txt.lower() in breadcrumb_skip:
                continue
            loc_names.append(txt)
        if loc_names:
            add_state(loc_names[0], "breadcrumb.dom", 0)
            if len(loc_names) > 1:
                add_district(loc_names[1], "breadcrumb.dom", 0)

    def pick_best(candidates):
        if not candidates:
            return "", ""
        best = sorted(candidates, key=lambda c: (-c["priority"], c["order"]))[0]
        return best["value"], best["source"]

    state_val, state_source = pick_best(state_candidates)
    district_val, district_source = pick_best(district_candidates)
    return state_val, state_source, district_val, district_source

def extract_lister_url(soup):
    a = soup.select_one('a[href*="/property-agent/"]')
    if a and a.get("href"):
        href = a.get("href").strip()
        if href.startswith("/"):
            href = "https://www.iproperty.com.my" + href
        return href
    for root in _collect_all_json(soup):
        for p in [
            ["contactAgentData", "contactAgentCard", "agentInfoProps", "agent", "profileUrl"],
            ["contactAgentData", "contactAgentStickyBar", "agentInfoProps", "agent", "profileUrl"],
            ["listingData", "agent", "profileUrl"],
            ["contactAgentData", "contactAgentCard", "agentInfoProps", "agent", "website"],
            ["contactAgentData", "contactAgentStickyBar", "agentInfoProps", "agent", "website"],
            ["listingData", "agent", "website"],
            ["listers", 0, "website"],
            ["lister", "website"],
        ]:
            v = jget(root, p)
            if not _is_blank(v):
                href = str(v).strip()
                if href.startswith("/"):
                    href = "https://www.iproperty.com.my" + href
                if href.lower().startswith(("http://", "https://")):
                    return href
    return ""

LIC_KEYS = ["license", "licenseNumber", "renNo", "ren", "registrationNo"]

def extract_license_visible_text(soup):
    texts = []
    for node in soup.find_all(string=True):
        parent = node.parent
        if parent and parent.name in ("script", "style"):
            continue
        t = (node or "").strip()
        if t:
            texts.append(t)
    return " ".join(texts)

def extract_license_ren(soup, dom_text):
    for root in _collect_all_json(soup):
        for base in [
            ["contactAgentData", "contactAgentCard", "agentInfoProps", "agent"],
            ["contactAgentData", "contactAgentStickyBar", "agentInfoProps", "agent"],
            ["listingData", "agent"],
            ["props", "pageProps", "pageData", "data", "listingData", "agent"],
            ["pageProps", "pageData", "data", "listingData", "agent"],
        ]:
            node = jget(root, base)
            if isinstance(node, dict):
                for k in LIC_KEYS:
                    v = node.get(k)
                    if not _is_blank(v):
                        val = str(v).strip()
                        m = re.search(r"(?i)(REN|PEA|REA)\s*[:\-]?\s*(\d{3,7})", val)
                        if m:
                            return f"{m.group(1).upper()} {m.group(2)}"
    m = REN_PAT.search(dom_text)
    if m:
        return f"REN {m.group(1)}"
    return ""

def _iter_facility_texts(node):
    stack = [node]
    while stack:
        cur = stack.pop()
        if isinstance(cur, str):
            t = cur.strip()
            if t:
                yield t
        elif isinstance(cur, list):
            for item in reversed(cur):
                stack.append(item)
        elif isinstance(cur, dict):
            for key in ("text", "value", "valueText", "name", "label"):
                val = cur.get(key)
                if isinstance(val, str):
                    t = val.strip()
                    if t:
                        yield t
            for key in (
                "data",
                "items",
                "facilities",
                "amenities",
                "list",
                "values",
                "options",
                "chips",
                "tags",
            ):
                child = cur.get(key)
                if child:
                    stack.append(child)


def _gather_facilities_from_dom(container):
    texts = []
    if not container:
        return texts
    for chip in container.find_all(["li", "span", "a", "div", "p"], recursive=True):
        t = chip.get_text(" ", strip=True)
        if t:
            texts.append(t)
    return texts


def extract_amenities(soup, html):
    result = []

    for root in _collect_all_json(soup):
        for path in [
            ["props", "pageProps", "pageData", "data", "amenitiesData"],
            ["pageProps", "pageData", "data", "amenitiesData"],
            ["props", "pageProps", "pageData", "data", "facilitiesData"],
        ]:
            node = jget(root, path)
            if isinstance(node, (list, dict)):
                for text_val in _iter_facility_texts(node):
                    result.append(text_val)

        for key in ("Facilities", "Amenities"):
            items = _scan_label_items(root, key)
            for cand in items:
                result.append(cand)

        for key in ("facilities", "amenities"):
            arr = jget(root, [key])
            if isinstance(arr, (list, dict)):
                for text_val in _iter_facility_texts(arr):
                    result.append(text_val)

    if not result:
        dom_targets = []
        selectors = [
            '[data-automation-id="property-facilities-section"]',
            '[data-automation-id="property-amenities-section"]',
            '[da-id="property-facilities-section"]',
            '[da-id="property-amenities-section"]',
            '.property-facilities-section',
            '.property-amenities-section',
            '#property-facilities-section',
            '#property-amenities-section',
        ]
        for sel in selectors:
            dom_targets.extend(soup.select(sel))

        if dom_targets:
            for container in dom_targets:
                result.extend(_gather_facilities_from_dom(container))
        else:
            for htxt in ("Facilities", "Amenities"):
                hdr = soup.find(
                    lambda tag: tag.name in ("h2", "h3", "h4")
                    and tag.get_text(strip=True) == htxt
                )
                if not hdr:
                    continue
                sib = hdr.find_next_sibling()
                while sib and sib.name not in ("h2", "h3", "h4"):
                    result.extend(_gather_facilities_from_dom(sib))
                    sib = sib.find_next_sibling()

    cleaned = []
    seen = set()
    DROP_RE = re.compile(r"\b(psf|floor|built|tenure|title)\b", re.I)
    SKIP_RE = re.compile(r"\b(see all|common facilities)\b", re.I)
    for x in result:
        t = re.sub(r"\s+", " ", x).strip()
        if not t or DROP_RE.search(t) or SKIP_RE.search(t):
            continue
        key = t.lower()
        if key not in seen:
            seen.add(key)
            cleaned.append(t)
        if len(cleaned) >= 50:
            break
    return cleaned


def extract_bumi_lot(html, soup):
    flag = None
    raw_hits = []
    seen_raw = set()

    def add_raw(text):
        if not text:
            return
        cleaned = re.sub(r"\s+", " ", str(text)).strip()
        key = cleaned.lower()
        if cleaned and key not in seen_raw:
            seen_raw.add(key)
            raw_hits.append(cleaned)

    def register(flag_val, raw_text=None):
        nonlocal flag
        if raw_text:
            add_raw(raw_text)
        if flag_val is True:
            flag = True
        elif flag_val is False and flag is None:
            flag = False

    def interpret_text(text):
        t = (text or "").strip().lower()
        if not t:
            return None
        if "bumi" in t and "lot" in t:
            if any(x in t for x in ["non-bumi", "non bumi", "not bumi", "no bumi"]):
                return False
            return True
        return None

    def walk(obj, path=""):
        if isinstance(obj, dict):
            for k, v in obj.items():
                lk = str(k).lower()
                new_path = f"{path}.{k}" if path else str(k)
                if lk in {"bumilot", "isbumilot"}:
                    if isinstance(v, bool):
                        register(v, f"{new_path}={v}")
                    elif isinstance(v, (int, float)):
                        register(bool(v), f"{new_path}={v}")
                    elif isinstance(v, str):
                        guess = interpret_text(v)
                        register(guess, f"{new_path}={v}")
                    else:
                        add_raw(f"{new_path}={v}")
                if isinstance(v, (dict, list)):
                    walk(v, new_path)
                else:
                    if isinstance(v, str):
                        guess = interpret_text(v)
                        if guess is not None:
                            register(guess, v)
                        elif "bumi" in v.lower() and "lot" in v.lower():
                            add_raw(v)
        elif isinstance(obj, list):
            for idx, item in enumerate(obj):
                walk(item, f"{path}[{idx}]")

    for root in _collect_all_json(soup):
        walk(root)
        if flag is True:
            break

    if flag is None:
        selectors = [
            ".meta-table__item",
            ".meta-table__item__wrapper",
            ".meta-table__item__wrapper__value",
            "[class*='chip']",
            "[da-id='feature-chip']",
            "[da-id='feature-chips'] span",
        ]
        for node in soup.select(", ".join(selectors)):
            txt = node.get_text(" ", strip=True)
            if not txt:
                continue
            guess = interpret_text(txt)
            if guess is not None:
                register(guess, txt)
            elif "bumi" in txt.lower() and "lot" in txt.lower():
                add_raw(txt)

    flag_str = "Yes" if flag is True else ("No" if flag is False else "")
    return flag_str, raw_hits

def _scan_label_items(obj, label_name):
    out = []
    if isinstance(obj, dict):
        for k, v in obj.items():
            if isinstance(v, (dict, list)):
                out.extend(_scan_label_items(v, label_name))
        if str(obj.get("label") or obj.get("title") or "").strip().lower() == label_name.lower():
            arr = obj.get("items") or obj.get("data") or obj.get("values") or obj.get("value")
            if isinstance(arr, list):
                for it in arr:
                    if isinstance(it, str):
                        out.append(it.strip())
                    elif isinstance(it, dict):
                        cand = (it.get("text") or it.get("value") or it.get("valueText") or it.get("name") or it.get("label") or "").strip()
                        if cand:
                            out.append(cand)
    elif isinstance(obj, list):
        for it in obj:
            out.extend(_scan_label_items(it, label_name))
    return out

# ------------------- FILE ITERATOR -------------------
def iter_html_payloads(root):
    for dirpath, dirnames, filenames in os.walk(root):
        for d in list(dirnames):
            if d.lower().endswith(".html"):
                sub = os.path.join(dirpath, d)
                for ddp, _, fns in os.walk(sub):
                    for fn in fns:
                        if fn.lower().endswith(".html"):
                            p = os.path.join(ddp, fn)
                            try:
                                yield p, open(p, "rb").read().decode("utf-8", "ignore")
                            except Exception:
                                pass
        for fn in filenames:
            path = os.path.join(dirpath, fn)
            try:
                with open(path, "rb") as fh:
                    head = fh.read(4)
                    fh.seek(0)
                    blob = fh.read()
            except Exception:
                continue
            if head.startswith(b"PK\x03\x04"):
                try:
                    with zipfile.ZipFile(path) as z:
                        for n in z.namelist():
                            if n.lower().endswith(".html"):
                                try:
                                    yield f"{path}|{n}", z.read(n).decode("utf-8", "ignore")
                                except Exception:
                                    continue
                except Exception:
                    pass
                continue
            if len(blob) >= 2 and blob[:2] == b"\x1f\x8b":
                try:
                    html = gzip.decompress(blob).decode("utf-8", "ignore")
                    yield path, html
                except Exception:
                    continue
                continue
            if fn.lower().endswith((".html", ".htm")):
                try:
                    yield path, blob.decode("utf-8", "ignore")
                except Exception:
                    continue

# ------------------- MAIN -------------------
def run():
    root = pick_root_if_needed(ROOT)
    rows = []
    seen = processed = 0
    print(f"Scanning: {root}")

    for name, html in iter_html_payloads(root):
        seen += 1
        soup = BeautifulSoup(html, "html.parser")

        url = extract_url(html, soup) or ""
<<<<<<< HEAD
        title, title_source = extract_description_title(soup)
=======
>>>>>>> 0baf7c0b
        short_title, short_title_source = extract_short_title(soup, url)
        long_title, long_title_source, long_title_suspect = extract_long_title(soup, short_title)
        listing_id = extract_listing_id(html, soup)
        property_type = extract_property_type(html, soup)
        rent = is_rent_page(soup)
        price_currency, price_value, price_source = extract_price(html, soup, rent)
        listing_date, listing_date_source = extract_listing_date(soup)
        b_val, b_unit = extract_builtup(html, soup)
        psf = extract_builtup_psf(html, soup)
        if psf is None and (not rent) and price_value and b_val:
            area_sqft = _area_to_sqft(b_val, b_unit)
            if area_sqft and 400 <= area_sqft <= 20000 and 10000 <= price_value <= 50000000:
                psf = round(price_value / area_sqft, 2)
        if b_val:
            unit_str = "sq ft" if _is_sqft(b_unit) or (not b_unit) else ("sqm" if _is_sqm(b_unit) else str(b_unit))
            built_up_str = f"{int(b_val) if float(b_val).is_integer() else b_val} {unit_str}"
        else:
            built_up_str = ""
        tenure = extract_tenure(html, soup)
        bed_n, bath_n, bed_raw, bath_raw = extract_bed_bath(html, soup)
        car_park, car_park_raw, car_park_list = extract_car_park(html, soup)
        lister_phone_raw, lister_phone_digits = extract_lister_phone(soup)
        agent_name, agent_name_source = extract_agent_name(html, soup)
        lister_id, lister_id_source = extract_lister_id(html, soup, listing_id, agent_name)
        agency_name = extract_agency_name(soup)
        agency_id, agency_id_source = extract_agency_id(soup)
        furnishing, furnishing_raw = extract_furnishing(html, soup)
        state, _state_source, district, _district_source = extract_state_district(soup)
        address, address_source = extract_full_address(soup)
        lister_url = extract_lister_url(soup)
        dom_text = extract_license_visible_text(soup)
        license_no = extract_license_ren(soup, dom_text)
        amenities = extract_amenities(soup, html)
        bumi_lot, bumi_lot_raw_list = extract_bumi_lot(html, soup)
        bumi_lot_raw = " | ".join(bumi_lot_raw_list) if bumi_lot_raw_list else ""
        land_size, land_psf, land_raw_list, land_source, land_psf_source = extract_land_size_psf(
            html,
            soup,
            property_type,
            price_value,
            rent,
            b_val,
            b_unit,
        )
        land_raw = " | ".join(land_raw_list) if land_raw_list else ""

        if price_value is not None:
            if abs(price_value - round(price_value)) < 1e-6:
                price_str = str(int(round(price_value)))
            else:
                price_str = f"{price_value:.2f}".rstrip("0").rstrip(".")
        else:
            price_str = ""

        rows.append({
            "file": name,
            "url": url,
<<<<<<< HEAD
            "title": title,
            "title_source": title_source,
=======
>>>>>>> 0baf7c0b
            "short_title": short_title,
            "short_title_source": short_title_source,
            "long_title": long_title,
            "long_title_source": long_title_source,
            "long_title_suspect": long_title_suspect,
            "price_currency": price_currency or ("MYR" if price_value else ""),
            "price": price_str,
            "price_source": price_source,
            "listing_date": listing_date,
            "listing_date_source": listing_date_source,
            "tenure": tenure,
            "rooms": bed_n or "",
            "toilets": bath_n or "",
            "bedroom_raw": bed_raw or "",
            "bathroom_raw": bath_raw or "",
            "car_park": car_park or "",
            "car_park_raw": car_park_raw or "",
            "car_park_raw_list": " | ".join(car_park_list) if car_park_list else "",
            "lister_phone_raw": lister_phone_raw,
            "phone": lister_phone_digits,
            "agent_name": agent_name,
            "agent_name_source": agent_name_source,
            "agency": agency_name,
            "agency_id": agency_id,
            "agency_id_source": agency_id_source,
            "lister_id": lister_id,
            "lister_id_source": lister_id_source,
            "furnishing": furnishing,
            "furnishing_raw": furnishing_raw,
<<<<<<< HEAD
            "state": state,
            "district": district,
            "address": address,
            "address_source": address_source,
=======
            "location": address,
            "location_source": address_source,
>>>>>>> 0baf7c0b
            "lister_url": lister_url,
            "REN": license_no,
            "amenities": "; ".join(amenities) if amenities else "",
            "bumi_lot": bumi_lot,
            "bumi_lot_raw": bumi_lot_raw,
            "land_size": land_size,
            "land_psf": land_psf,
            "land_raw": land_raw,
            "land_source": land_source,
            "land_psf_source": land_psf_source,
            "built_up": built_up_str,
            "built_up_psf": (f"{psf:.2f}" if isinstance(psf, (int, float)) else ""),
        })
        processed += 1

    out_csv = os.path.join(root, OUT_BASENAME)
    with open(out_csv, "w", newline="", encoding="utf-8") as f:
        fieldnames = [
            "file","url",
<<<<<<< HEAD
            "title","title_source",
=======
>>>>>>> 0baf7c0b
            "short_title","short_title_source",
            "long_title","long_title_source","long_title_suspect",
            "price_currency","price","price_source",
            "listing_date","listing_date_source",
            "tenure",
<<<<<<< HEAD
            "bedroom","bathroom","bedroom_raw","bathroom_raw",
=======
            "rooms","toilets","bedroom_raw","bathroom_raw",
>>>>>>> 0baf7c0b
            "car_park","car_park_raw","car_park_raw_list",
            "lister_phone_raw","phone",
            "agent_name","agent_name_source",
            "agency","agency_id","agency_id_source",
            "lister_id","lister_id_source",
            "furnishing","furnishing_raw",
<<<<<<< HEAD
            "state","district",
            "address","address_source",
            "lister_url","license",
=======
            "location","location_source",
            "lister_url","REN",
>>>>>>> 0baf7c0b
            "amenities",
            "bumi_lot","bumi_lot_raw",
            "land_size","land_psf","land_raw","land_source","land_psf_source",
            "built_up","built_up_psf",
        ]
        w = csv.DictWriter(f, fieldnames=fieldnames)
        w.writeheader()
        w.writerows(rows)

    print(f"Files seen: {seen} | processed: {processed}")
    print(f"Saved: {out_csv}")
    if rows:
        print('--- Preview (first 5 rows) ---')
        for r in rows[:5]:
            print({k: r[k] for k in ['file','tenure','rooms','toilets','built_up','built_up_psf','REN']})

if __name__ == "__main__":
    run()<|MERGE_RESOLUTION|>--- conflicted
+++ resolved
@@ -13,10 +13,7 @@
 """
 
 import os, re, json, csv, zipfile, gzip, sys
-<<<<<<< HEAD
 from html import unescape
-=======
->>>>>>> 0baf7c0b
 from datetime import datetime, timezone, timedelta
 from urllib.parse import urlparse
 
@@ -190,27 +187,6 @@
                 return c
     return None
 
-<<<<<<< HEAD
-
-def _normalize_subtitle_text(text):
-    if _is_blank(text):
-        return ""
-    txt = unescape(str(text))
-    txt = re.sub(r"<[^>]+>", " ", txt)
-    txt = re.sub(r"\s+", " ", txt).strip()
-    return txt
-
-
-def _normalize_location_text(text):
-    if _is_blank(text):
-        return ""
-    txt = unescape(str(text))
-    txt = re.sub(r"<[^>]+>", " ", txt)
-    txt = re.sub(r"\s+", " ", txt).strip(" ,")
-    return txt
-
-=======
->>>>>>> 0baf7c0b
 MY_TZ = timezone(timedelta(hours=8))
 SHORT_TITLE_FORBIDDEN_RE = re.compile(r"\b(for sale|for rent|psf|iproperty)\b", re.I)
 SHORT_TITLE_BY_RE = re.compile(r"\bby\b", re.I)
@@ -486,7 +462,6 @@
             continue
         lower = txt.lower()
         if any(term in lower for term in ["psf", "psm", "per sq", "sqft", "sqm"]):
-<<<<<<< HEAD
             continue
         if "deposit" in lower or "booking" in lower:
             continue
@@ -558,23 +533,6 @@
 
     best = candidates[0]
     return best["currency"], best["amount"], best["source"]
-
-
-def extract_description_title(soup):
-    for node in soup.select(".description-block-root h3.subtitle"):
-        txt = node.get_text(" ", strip=True)
-        cleaned = _normalize_subtitle_text(txt)
-        if cleaned:
-            return cleaned, "dom"
-
-    for root in _collect_all_json(soup):
-        value = jget(root, ["descriptionBlockData", "subtitle"])
-        if isinstance(value, str):
-            cleaned = _normalize_subtitle_text(value)
-            if cleaned:
-                return cleaned, "json"
-
-    return "", ""
 
 
 def extract_short_title(soup, url):
@@ -675,179 +633,6 @@
                 fallback = (cleaned, src)
                 fallback_reason = "missing_type"
             continue
-=======
-            continue
-        if "deposit" in lower or "booking" in lower:
-            continue
-        rent_hint = bool(RENT_HINT_RE.search(txt)) or ("for rent" in lower)
-        amounts = [
-            _parse_price_number(m.group(1))
-            for m in HEAD_PRICE_RE.finditer(txt)
-        ]
-        amounts = [a for a in amounts if a]
-        if not amounts:
-            continue
-        pick_amount = None
-        if is_rent:
-            # Prefer the first amount with rent hint context
-            pick_amount = amounts[0]
-        else:
-            pick_amount = max(amounts)
-        add_candidate(pick_amount, "MYR", "dom.rm", 2, raw_text=txt, rent_hint=rent_hint)
-
-    # 4. Head titles fallback
-    head_candidates = []
-    og = soup.find("meta", property="og:title")
-    if og and og.get("content"):
-        head_candidates.append((og.get("content"), "og"))
-    title_txt = soup.title.get_text() if soup.title else ""
-    if title_txt:
-        head_candidates.append((title_txt, "title"))
-    tw = soup.find("meta", attrs={"name": "twitter:title"})
-    if tw and tw.get("content"):
-        head_candidates.append((tw.get("content"), "twitter"))
-
-    for text_val, label in head_candidates:
-        if not text_val:
-            continue
-        cleaned = _normalize_spaces(text_val)
-        if not LONG_TRANS_RE.search(cleaned):
-            continue
-        if any(term in cleaned.lower() for term in ["psf", "psm", "per sq", "sqft", "sqm"]):
-            continue
-        mm = HEAD_PRICE_RE.search(cleaned)
-        if not mm:
-            continue
-        rent_hint = bool(RENT_HINT_RE.search(cleaned)) or ("for rent" in cleaned.lower())
-        add_candidate(_parse_price_number(mm.group(1)), "MYR", "head.title", 1, raw_text=cleaned, rent_hint=rent_hint)
-        break
-
-    if not candidates:
-        return "", None, ""
-
-    # Choose best candidate per priority respecting rent/sale heuristics
-    candidates.sort(key=lambda x: (-x["priority"], x["order"]))
-    grouped = {}
-    for c in candidates:
-        grouped.setdefault(c["priority"], []).append(c)
-    for priority in sorted(grouped.keys(), reverse=True):
-        group = grouped[priority]
-        if is_rent:
-            rent_group = [c for c in group if c["rent_hint"]]
-            if rent_group:
-                rent_group.sort(key=lambda x: (x["amount"], x["order"]))
-                best = rent_group[0]
-                return best["currency"], best["amount"], best["source"]
-        if not is_rent and priority == 2:
-            group.sort(key=lambda x: (-x["amount"], x["order"]))
-        else:
-            group.sort(key=lambda x: (x["order"]))
-        best = group[0]
-        return best["currency"], best["amount"], best["source"]
-
-    best = candidates[0]
-    return best["currency"], best["amount"], best["source"]
-
-
-def extract_short_title(soup, url):
-    # 1. JSON-LD RealEstateListing.name
-    for o in extract_ld_objects(soup, "RealEstateListing"):
-        name = o.get("name")
-        cleaned = _clean_short_title(name)
-        if _short_title_guard(cleaned):
-            return cleaned, "ld"
-
-    # 2. H1 text
-    h1_candidates = []
-    selectors = [
-        '[da-id="property-title"]',
-        '[data-automation-id="listing-title"]',
-        "h1",
-    ]
-    seen = set()
-    for sel in selectors:
-        for node in soup.select(sel):
-            txt = node.get_text(" ", strip=True)
-            if not txt:
-                continue
-            key = txt.strip().lower()
-            if key in seen:
-                continue
-            seen.add(key)
-            h1_candidates.append(txt)
-    for txt in h1_candidates:
-        cleaned = _clean_short_title(txt)
-        if _short_title_guard(cleaned):
-            return cleaned, "h1"
-
-    # 3. URL fallback
-    candidate = ""
-    if url:
-        parsed = urlparse(url)
-        if parsed.netloc and "iproperty.com.my" in parsed.netloc:
-            segments = [seg for seg in parsed.path.split("/") if seg]
-            target_idx = None
-            for idx, seg in enumerate(segments):
-                if re.match(r"(sale|rent)(?:-|$)", seg):
-                    target_idx = idx
-                    break
-            if target_idx is not None:
-                slugs = []
-                j = target_idx - 1
-                while j >= 0 and len(slugs) < 2:
-                    slug = segments[j]
-                    if slug.lower().startswith("ol-sale-"):
-                        j -= 1
-                        continue
-                    if slug.lower() == "property" and len(slugs) == 0 and j > 0:
-                        j -= 1
-                        continue
-                    slugs.append(slug)
-                    j -= 1
-                slugs = list(reversed(slugs))
-                if slugs:
-                    parts = [_title_from_slug(s) for s in slugs if s]
-                    candidate = ", ".join([p for p in parts if p])
-    cleaned = _clean_short_title(candidate)
-    if _short_title_guard(cleaned):
-        return cleaned, "url"
-
-    return "", ""
-
-
-def extract_long_title(soup, short_title):
-    sources = []
-    og = soup.find("meta", property="og:title")
-    if og and og.get("content"):
-        sources.append((og.get("content"), "og"))
-    title_txt = soup.title.get_text() if soup.title else ""
-    if title_txt:
-        sources.append((title_txt, "title"))
-    tw = soup.find("meta", attrs={"name": "twitter:title"})
-    if tw and tw.get("content"):
-        sources.append((tw.get("content"), "twitter"))
-
-    fallback = None
-    fallback_reason = ""
-    for raw, src in sources:
-        cleaned = _clean_long_title(raw)
-        if not cleaned:
-            continue
-        length_ok = 20 <= len(cleaned) <= 140
-        has_trans = bool(LONG_TRANS_RE.search(cleaned))
-        has_type = bool(LONG_TYPE_RE.search(cleaned))
-        if not fallback and has_trans and length_ok:
-            fallback = (cleaned, src)
-            if not has_type:
-                fallback_reason = "missing_type"
-        if not length_ok or not has_trans:
-            continue
-        if not has_type:
-            if not fallback:
-                fallback = (cleaned, src)
-                fallback_reason = "missing_type"
-            continue
->>>>>>> 0baf7c0b
         suspect_reason = []
         if short_title and short_title.lower() not in cleaned.lower():
             suspect_reason.append("short_mismatch")
@@ -2341,10 +2126,6 @@
         soup = BeautifulSoup(html, "html.parser")
 
         url = extract_url(html, soup) or ""
-<<<<<<< HEAD
-        title, title_source = extract_description_title(soup)
-=======
->>>>>>> 0baf7c0b
         short_title, short_title_source = extract_short_title(soup, url)
         long_title, long_title_source, long_title_suspect = extract_long_title(soup, short_title)
         listing_id = extract_listing_id(html, soup)
@@ -2402,11 +2183,6 @@
         rows.append({
             "file": name,
             "url": url,
-<<<<<<< HEAD
-            "title": title,
-            "title_source": title_source,
-=======
->>>>>>> 0baf7c0b
             "short_title": short_title,
             "short_title_source": short_title_source,
             "long_title": long_title,
@@ -2436,15 +2212,8 @@
             "lister_id_source": lister_id_source,
             "furnishing": furnishing,
             "furnishing_raw": furnishing_raw,
-<<<<<<< HEAD
-            "state": state,
-            "district": district,
-            "address": address,
-            "address_source": address_source,
-=======
             "location": address,
             "location_source": address_source,
->>>>>>> 0baf7c0b
             "lister_url": lister_url,
             "REN": license_no,
             "amenities": "; ".join(amenities) if amenities else "",
@@ -2464,34 +2233,20 @@
     with open(out_csv, "w", newline="", encoding="utf-8") as f:
         fieldnames = [
             "file","url",
-<<<<<<< HEAD
-            "title","title_source",
-=======
->>>>>>> 0baf7c0b
             "short_title","short_title_source",
             "long_title","long_title_source","long_title_suspect",
             "price_currency","price","price_source",
             "listing_date","listing_date_source",
             "tenure",
-<<<<<<< HEAD
-            "bedroom","bathroom","bedroom_raw","bathroom_raw",
-=======
             "rooms","toilets","bedroom_raw","bathroom_raw",
->>>>>>> 0baf7c0b
             "car_park","car_park_raw","car_park_raw_list",
             "lister_phone_raw","phone",
             "agent_name","agent_name_source",
             "agency","agency_id","agency_id_source",
             "lister_id","lister_id_source",
             "furnishing","furnishing_raw",
-<<<<<<< HEAD
-            "state","district",
-            "address","address_source",
-            "lister_url","license",
-=======
             "location","location_source",
             "lister_url","REN",
->>>>>>> 0baf7c0b
             "amenities",
             "bumi_lot","bumi_lot_raw",
             "land_size","land_psf","land_raw","land_source","land_psf_source",
